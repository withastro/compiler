--- conflicted
+++ resolved
@@ -42,12 +42,9 @@
 	i := 0
 	walk(doc, func(n *astro.Node) {
 		i++
-<<<<<<< HEAD
 		WarnAboutRerunOnExternalESMs(n, h)
 		WarnAboutMisplacedReload(n, h)
-=======
 		HintAboutImplicitInlineDirective(n, h)
->>>>>>> f45dbfd8
 		ExtractScript(doc, n, &opts, h)
 		AddComponentProps(doc, n, &opts)
 		if shouldScope {
