package transform

import (
	astro "github.com/withastro/compiler/internal"
	"golang.org/x/net/html/atom"
)

func hasTruthyAttr(n *astro.Node, key string) bool {
	for _, attr := range n.Attr {
		if attr.Key == key &&
			(attr.Type == astro.EmptyAttribute) ||
			(attr.Type == astro.ExpressionAttribute && attr.Val == "true") ||
			(attr.Type == astro.QuotedAttribute && (attr.Val == "" || attr.Val == "true")) {
			return true
		}
	}
	return false
}

func HasSetDirective(n *astro.Node) bool {
	return HasAttr(n, "set:html") || HasAttr(n, "set:text")
}

func HasInlineDirective(n *astro.Node) bool {
	return HasAttr(n, "is:inline")
}

func HasAttr(n *astro.Node, key string) bool {
	for _, attr := range n.Attr {
		if attr.Key == key {
			return true
		}
	}
	return false
}

<<<<<<< HEAD
func GetAttr(n *astro.Node, key string) *astro.Attribute {
	for _, attr := range n.Attr {
		if attr.Key == key {
			return &attr
		}
	}
	return nil
=======
func IsHoistable(n *astro.Node) bool {
	parent := n.Closest(func(p *astro.Node) bool {
		return p.DataAtom == atom.Svg || p.DataAtom == atom.Noscript || p.DataAtom == atom.Template
	})
	return parent == nil
>>>>>>> 4b318d50
}

func IsImplictNode(n *astro.Node) bool {
	return HasAttr(n, astro.ImplicitNodeMarker)
}

func IsImplictNodeMarker(attr astro.Attribute) bool {
	return attr.Key == astro.ImplicitNodeMarker
}

func IsTopLevel(n *astro.Node) bool {
	p := n.Parent
	if p == nil {
		return true
	}
	if IsImplictNode(p) || p.Data == "" {
		return true
	}
	if p.Component {
		return IsTopLevel(p)
	}
	return false
}

func GetQuotedAttr(n *astro.Node, key string) string {
	for _, attr := range n.Attr {
		if attr.Key == key {
			if attr.Type == astro.QuotedAttribute {
				return attr.Val
			}
			return ""
		}
	}
	return ""
}<|MERGE_RESOLUTION|>--- conflicted
+++ resolved
@@ -34,7 +34,6 @@
 	return false
 }
 
-<<<<<<< HEAD
 func GetAttr(n *astro.Node, key string) *astro.Attribute {
 	for _, attr := range n.Attr {
 		if attr.Key == key {
@@ -42,13 +41,13 @@
 		}
 	}
 	return nil
-=======
+}
+
 func IsHoistable(n *astro.Node) bool {
 	parent := n.Closest(func(p *astro.Node) bool {
 		return p.DataAtom == atom.Svg || p.DataAtom == atom.Noscript || p.DataAtom == atom.Template
 	})
 	return parent == nil
->>>>>>> 4b318d50
 }
 
 func IsImplictNode(n *astro.Node) bool {
