--- conflicted
+++ resolved
@@ -411,18 +411,7 @@
 }
 
 func (p *printer) printTopLevelAstro(opts transform.TransformOptions) {
-<<<<<<< HEAD
 	p.println(fmt.Sprintf("const $$Astro = %s(%s);\nconst Astro = $$Astro;", CREATE_ASTRO, opts.InjectGlobals))
-=======
-	patharg := opts.Filename
-	if patharg == "" {
-		patharg = "import.meta.url"
-	} else {
-		patharg = fmt.Sprintf("\"%s\"", patharg)
-	}
-
-	p.println(fmt.Sprintf("const $$Astro = %s(%s, '%s', '%s');\nconst Astro = $$Astro;", CREATE_ASTRO, patharg, p.opts.Site, p.opts.ProjectRoot))
->>>>>>> 24048489
 }
 
 func remove(slice []*astro.Node, node *astro.Node) []*astro.Node {
