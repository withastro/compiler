package printer

import (
	"fmt"
	"math/rand"
	"regexp"
	"strconv"
	"strings"
	"testing"

	astro "github.com/withastro/compiler/internal"
	"github.com/withastro/compiler/internal/handler"
	types "github.com/withastro/compiler/internal/t"
	"github.com/withastro/compiler/internal/test_utils"
	"github.com/withastro/compiler/internal/transform"
)

var INTERNAL_IMPORTS = fmt.Sprintf("import {\n  %s\n} from \"%s\";\n", strings.Join([]string{
	FRAGMENT,
	"render as " + TEMPLATE_TAG,
	"createAstro as " + CREATE_ASTRO,
	"createComponent as " + CREATE_COMPONENT,
	"renderComponent as " + RENDER_COMPONENT,
	"renderHead as " + RENDER_HEAD,
	"maybeRenderHead as " + MAYBE_RENDER_HEAD,
	"unescapeHTML as " + UNESCAPE_HTML,
	"renderSlot as " + RENDER_SLOT,
	"mergeSlots as " + MERGE_SLOTS,
	"addAttribute as " + ADD_ATTRIBUTE,
	"spreadAttributes as " + SPREAD_ATTRIBUTES,
	"defineStyleVars as " + DEFINE_STYLE_VARS,
	"defineScriptVars as " + DEFINE_SCRIPT_VARS,
	"renderTransition as " + RENDER_TRANSITION,
	"createTransitionScope as " + CREATE_TRANSITION_SCOPE,
	"createMetadata as " + CREATE_METADATA,
}, ",\n  "), "http://localhost:3000/")
var PRELUDE = fmt.Sprintf(`const $$Component = %s(async ($$result, $$props, %s) => {
const Astro = $$result.createAstro($$Astro, $$props, %s);
Astro.self = $$Component;%s`, CREATE_COMPONENT, SLOTS, SLOTS, "\n\n")
var RETURN = fmt.Sprintf("return %s%s", TEMPLATE_TAG, BACKTICK)
var SUFFIX = fmt.Sprintf("%s;", BACKTICK) + `
}, undefined, undefined);
export default $$Component;`
var SUFFIX_EXP_TRANSITIONS = fmt.Sprintf("%s;", BACKTICK) + `
}, undefined, 'self');
export default $$Component;`
var CREATE_ASTRO_CALL = "const $$Astro = $$createAstro('https://astro.build');\nconst Astro = $$Astro;"
var RENDER_HEAD_RESULT = "${$$renderHead($$result)}"

// SPECIAL TEST FIXTURES
var NON_WHITESPACE_CHARS = []byte("abcdefghijklmnopqrstuvwxyzABCDEFGHIJKLMNOPQRSTUVWXYZ0123456789!@#$%^&*()-_=+[];:'\",.?")

func suffixWithFilename(filename string, transitions bool) string {
	propagationArg := "undefined"
	if transitions {
		propagationArg = `'self'`
	}
	return fmt.Sprintf("%s;", BACKTICK) + fmt.Sprintf(`
}, '%s', %s);
export default $$Component;`, filename, propagationArg)
}

type want struct {
	frontmatter    []string
	definedVars    []string
	getStaticPaths string
	code           string
	metadata
}

type metadata struct {
	hoisted              []string
	hydratedComponents   []string
	clientOnlyComponents []string
	modules              []string
	hydrationDirectives  []string
}

type testcase struct {
	name        string
	source      string
	only        bool
	transitions bool
	filename    string
	want        want
}

type jsonTestcase struct {
	name   string
	source string
	want   []ASTNode
}

func TestPrinter(t *testing.T) {
	longRandomString := ""
	for i := 0; i < 4080; i++ {
		longRandomString += string(NON_WHITESPACE_CHARS[rand.Intn(len(NON_WHITESPACE_CHARS))])
	}

	tests := []testcase{
		{
			name:   "text only",
			source: `Foo`,
			want: want{
				code: `Foo`,
			},
		},
		{
			name:   "basic (no frontmatter)",
			source: `<button>Click</button>`,
			want: want{
				code: `${$$maybeRenderHead($$result)}<button>Click</button>`,
			},
		},
		{
			name:   "basic renderHead",
			source: `<html><head><title>Ah</title></head></html>`,
			want: want{
				code: `<html><head><title>Ah</title>` + RENDER_HEAD_RESULT + `</head></html>`,
			},
		},
		{
			name:   "head inside slot",
			source: `<html><slot><head></head></slot></html>`,
			want: want{
				code: `<html>${$$renderSlot($$result,$$slots["default"],$$render` + BACKTICK + `<head>` + RENDER_HEAD_RESULT + `</head>` + BACKTICK + `)}</html>`,
			},
		},
		{
			name:   "head slot",
			source: `<html><head><slot /></html>`,
			want: want{
				code: `<html><head>${$$renderSlot($$result,$$slots["default"])}` + RENDER_HEAD_RESULT + `</head></html>`,
			},
		},
		{
			name:   "head slot II",
			source: `<html><head><slot /></head><body class="a"></body></html>`,
			want: want{
				code: `<html><head>${$$renderSlot($$result,$$slots["default"])}` + RENDER_HEAD_RESULT + `</head><body class="a"></body></html>`,
			},
		},
		{
			name:   "head slot III",
			source: `<html><head><slot name="baseHeadExtension"><meta property="test2" content="test2"/></slot></head>`,
			want: want{
				code: `<html><head>${$$renderSlot($$result,$$slots["baseHeadExtension"],$$render` + BACKTICK + `<meta property="test2" content="test2">` + BACKTICK + `)}` + RENDER_HEAD_RESULT + `</head></html>`,
			},
		},
		{
			name:   "ternary component",
			source: `{special ? <ChildDiv><p>Special</p></ChildDiv> : <p>Not special</p>}`,
			want: want{
				code: `${special ? $$render` + BACKTICK + `${$$renderComponent($$result,'ChildDiv',ChildDiv,{},{"default": () => $$render` + BACKTICK + `${$$maybeRenderHead($$result)}<p>Special</p>` + BACKTICK + `,})}` + BACKTICK + ` : $$render` + BACKTICK + `<p>Not special</p>` + BACKTICK + `}`,
			},
		},
		{
			name:   "ternary layout",
			source: `{toggleError ? <BaseLayout><h1>SITE: {Astro.site}</h1></BaseLayout> : <><h1>SITE: {Astro.site}</h1></>}`,
			want: want{
				code: `${toggleError ? $$render` + BACKTICK + `${$$renderComponent($$result,'BaseLayout',BaseLayout,{},{"default": () => $$render` + BACKTICK + `${$$maybeRenderHead($$result)}<h1>SITE: ${Astro.site}</h1>` + BACKTICK + `,})}` + BACKTICK + ` : $$render` + BACKTICK + `${$$renderComponent($$result,'Fragment',Fragment,{},{"default": () => $$render` + BACKTICK + `<h1>SITE: ${Astro.site}</h1>` + BACKTICK + `,})}` + BACKTICK + `}`,
			},
		},
		{
			name:   "orphan slot",
			source: `<slot />`,
			want: want{
				code: `${$$renderSlot($$result,$$slots["default"])}`,
			},
		},
		{
			name:   "conditional slot",
			source: `<Component>{value && <div slot="test">foo</div>}</Component>`,
			want: want{
				code: "${$$renderComponent($$result,'Component',Component,{},{\"test\": () => $$render`${value && $$render`${$$maybeRenderHead($$result)}<div>foo</div>`}`,})}",
			},
		},
		{
			name:   "ternary slot",
			source: `<Component>{Math.random() > 0.5 ? <div slot="a">A</div> : <div slot="b">B</div>}</Component>`,
			want: want{
				code: "${$$renderComponent($$result,'Component',Component,{},$$mergeSlots({},Math.random() > 0.5 ? {\"a\": () => $$render`${$$maybeRenderHead($$result)}<div>A</div>`} : {\"b\": () => $$render`<div>B</div>`}))}",
			},
		},
		{
			name:   "function expression slots",
			source: "<Component>\n{() => { switch (value) {\ncase 'a': return <div slot=\"a\">A</div>\ncase 'b': return <div slot=\"b\">B</div>\ncase 'c': return <div slot=\"c\">C</div>\n}\n}}\n</Component>",
			want: want{
				code: "${$$renderComponent($$result,'Component',Component,{},$$mergeSlots({},() => { switch (value) {\ncase 'a': return {\"a\": () => $$render`${$$maybeRenderHead($$result)}<div>A</div>`}\ncase 'b': return {\"b\": () => $$render`<div>B</div>`}\ncase 'c': return {\"c\": () => $$render`<div>C</div>`}}\n}))}",
			},
		},
		{
			name:   "expression slot",
			source: `<Component>{true && <div slot="a">A</div>}{false && <div slot="b">B</div>}</Component>`,
			want: want{
				code: "${$$renderComponent($$result,'Component',Component,{},{\"a\": () => $$render`${true && $$render`${$$maybeRenderHead($$result)}<div>A</div>`}`,\"b\": () => $$render`${false && $$render`<div>B</div>`}`,})}",
			},
		},
		{
			name:   "preserve is:inline slot",
			source: `<slot is:inline />`,
			want: want{
				code: `${$$maybeRenderHead($$result)}<slot></slot>`,
			},
		},
		{
			name:   "preserve is:inline slot II",
			source: `<slot name="test" is:inline />`,
			want: want{
				code: `${$$maybeRenderHead($$result)}<slot name="test"></slot>`,
			},
		},
		{
			name:   "slot with fallback",
			source: `<body><slot><p>Hello world!</p></slot><body>`,
			want: want{
				code: `${$$maybeRenderHead($$result)}<body>${$$renderSlot($$result,$$slots["default"],$$render` + BACKTICK + `<p>Hello world!</p>` + BACKTICK + `)}</body>`,
			},
		},
		{
			name:   "slot with fallback II",
			source: `<slot name="test"><p>Hello world!</p></slot>`,
			want: want{
				code: `${$$renderSlot($$result,$$slots["test"],$$render` + BACKTICK + `${$$maybeRenderHead($$result)}<p>Hello world!</p>` + BACKTICK + `)}`,
			},
		},
		{
			name:   "slot with fallback III",
			source: `<div><slot name="test"><p>Fallback</p></slot></div>`,
			want: want{
				code: `${$$maybeRenderHead($$result)}<div>${$$renderSlot($$result,$$slots["test"],$$render` + BACKTICK + `<p>Fallback</p>` + BACKTICK + `)}</div>`,
			},
		},
		{
			name: "Preserve slot whitespace",
			source: `<Component>
  <p>Paragraph 1</p>
  <p>Paragraph 2</p>
</Component>`,
			want: want{
				code: `${$$renderComponent($$result,'Component',Component,{},{"default": () => $$render` + BACKTICK + `
  ${$$maybeRenderHead($$result)}<p>Paragraph 1</p>
  <p>Paragraph 2</p>` + BACKTICK + `,})}`,
			},
		},
		{
			name:   "text only",
			source: "Hello!",
			want: want{
				code: "Hello!",
			},
		},
		{
			name:   "custom-element",
			source: "{show && <client-only-element></client-only-element>}",
			want: want{
				code: "${show && $$render`${$$renderComponent($$result,'client-only-element','client-only-element',{})}`}",
			},
		},
		{
			name:   "attribute with template literal",
			source: "<a :href=\"`/home`\">Home</a>",
			want: want{
				code: "${$$maybeRenderHead($$result)}<a :href=\"\\`/home\\`\">Home</a>",
			},
		},
		{
			name:   "attribute with template literal interpolation",
			source: "<a :href=\"`/${url}`\">Home</a>",
			want: want{
				code: "${$$maybeRenderHead($$result)}<a :href=\"\\`/\\${url}\\`\">Home</a>",
			},
		},
		{
			name: "basic (frontmatter)",
			source: `---
const href = '/about';
---
<a href={href}>About</a>`,
			want: want{
				frontmatter: []string{"", "const href = '/about';"},
				code:        `${$$maybeRenderHead($$result)}<a${` + ADD_ATTRIBUTE + `(href, "href")}>About</a>`,
			},
		},
		{
			name: "getStaticPaths (basic)",
			source: `---
export const getStaticPaths = async () => {
	return { paths: [] }
}
---
<div></div>`,
			want: want{
				getStaticPaths: `export const getStaticPaths = async () => {
	return { paths: [] }
}`,
				code: `${$$maybeRenderHead($$result)}<div></div>`,
			},
		},
		{
			name: "getStaticPaths (hoisted)",
			source: `---
const a = 0;
export const getStaticPaths = async () => {
	return { paths: [] }
}
---
<div></div>`,
			want: want{
				frontmatter: []string{"", `const a = 0;`},
				getStaticPaths: `export const getStaticPaths = async () => {
	return { paths: [] }
}`,
				code: `${$$maybeRenderHead($$result)}<div></div>`,
			},
		},
		{
			name: "getStaticPaths (hoisted II)",
			source: `---
const a = 0;
export async function getStaticPaths() {
	return { paths: [] }
}
const b = 0;
---
<div></div>`,
			want: want{
				frontmatter: []string{"", `const a = 0;

const b = 0;`},
				getStaticPaths: `export async function getStaticPaths() {
	return { paths: [] }
}`,
				code: `${$$maybeRenderHead($$result)}<div></div>`,
			},
		},
		{
			name: "export member does not panic",
			source: `---
mod.export();
---
<div />`,
			want: want{
				frontmatter: []string{``, `mod.export();`},
				code:        `${$$maybeRenderHead($$result)}<div></div>`,
			},
		},
		{
			name: "export comments I",
			source: `---
// hmm
export const foo = 0
/*
*/
---`,
			want: want{
				frontmatter:    []string{"", "// hmm\n/*\n*/"},
				getStaticPaths: "export const foo = 0",
			},
		},
		{
			name: "export comments II",
			source: `---
// hmm
export const foo = 0;
/*
*/
---`,
			want: want{
				frontmatter:    []string{"", "// hmm\n/*\n*/"},
				getStaticPaths: "export const foo = 0;",
			},
		},
		{
			name: "import assertions",
			source: `---
import data from "test" assert { type: 'json' };
---
`,
			want: want{
				frontmatter: []string{
					`import data from "test" assert { type: 'json' };`,
				},
				metadata: metadata{modules: []string{`{ module: $$module1, specifier: 'test', assert: {type:'json'} }`}},
			},
		},
		{
			name: "import to identifier named assert",

			source: `---
import assert from 'test';
---`,
			want: want{
				frontmatter: []string{
					`import assert from 'test';`,
				},
				metadata: metadata{modules: []string{`{ module: $$module1, specifier: 'test', assert: {} }`}},
			},
		},
		{
			name:   "no expressions in math",
			source: `<p>Hello, world! This is a <em>buggy</em> formula: <span class="math math-inline"><span class="katex"><span class="katex-mathml"><math xmlns="http://www.w3.org/1998/Math/MathML"><semantics><mrow><mi>f</mi><mspace></mspace><mspace width="0.1111em"></mspace><mo lspace="0em" rspace="0.17em"></mo><mtext> ⁣</mtext><mo lspace="0em" rspace="0em">:</mo><mspace width="0.3333em"></mspace><mi>X</mi><mo>→</mo><msup><mi mathvariant="double-struck">R</mi><mrow><mn>2</mn><mi>x</mi></mrow></msup></mrow><annotation encoding="application/x-tex">f\colon X \to \mathbb R^{2x}</annotation></semantics></math></span><span class="katex-html" aria-hidden="true"><span class="base"><span class="strut" style="height:0.8889em;vertical-align:-0.1944em;"></span><span class="mord mathnormal" style="margin-right:0.10764em;">f</span><span class="mspace nobreak"></span><span class="mspace" style="margin-right:0.1111em;"></span><span class="mpunct"></span><span class="mspace" style="margin-right:-0.1667em;"></span><span class="mspace" style="margin-right:0.1667em;"></span><span class="mord"><span class="mrel">:</span></span><span class="mspace" style="margin-right:0.3333em;"></span><span class="mord mathnormal" style="margin-right:0.07847em;">X</span><span class="mspace" style="margin-right:0.2778em;"></span><span class="mrel">→</span><span class="mspace" style="margin-right:0.2778em;"></span></span><span class="base"><span class="strut" style="height:0.8141em;"></span><span class="mord"><span class="mord mathbb">R</span><span class="msupsub"><span class="vlist-t"><span class="vlist-r"><span class="vlist" style="height:0.8141em;"><span style="top:-3.063em;margin-right:0.05em;"><span class="pstrut" style="height:2.7em;"></span><span class="sizing reset-size6 size3 mtight"><span class="mord mtight"><span class="mord mtight">2</span><span class="mord mathnormal mtight">x</span></span></span></span></span></span></span></span></span></span></span></span></span></p>`,
			want: want{
				code: `${$$maybeRenderHead($$result)}<p>Hello, world! This is a <em>buggy</em> formula: <span class="math math-inline"><span class="katex"><span class="katex-mathml"><math xmlns="http://www.w3.org/1998/Math/MathML"><semantics><mrow><mi>f</mi><mspace></mspace><mspace width="0.1111em"></mspace><mo lspace="0em" rspace="0.17em"></mo><mtext> ⁣</mtext><mo lspace="0em" rspace="0em">:</mo><mspace width="0.3333em"></mspace><mi>X</mi><mo>→</mo><msup><mi mathvariant="double-struck">R</mi><mrow><mn>2</mn><mi>x</mi></mrow></msup></mrow><annotation encoding="application/x-tex">f\\colon X \\to \\mathbb R^{2x}</annotation></semantics></math></span><span class="katex-html" aria-hidden="true"><span class="base"><span class="strut" style="height:0.8889em;vertical-align:-0.1944em;"></span><span class="mord mathnormal" style="margin-right:0.10764em;">f</span><span class="mspace nobreak"></span><span class="mspace" style="margin-right:0.1111em;"></span><span class="mpunct"></span><span class="mspace" style="margin-right:-0.1667em;"></span><span class="mspace" style="margin-right:0.1667em;"></span><span class="mord"><span class="mrel">:</span></span><span class="mspace" style="margin-right:0.3333em;"></span><span class="mord mathnormal" style="margin-right:0.07847em;">X</span><span class="mspace" style="margin-right:0.2778em;"></span><span class="mrel">→</span><span class="mspace" style="margin-right:0.2778em;"></span></span><span class="base"><span class="strut" style="height:0.8141em;"></span><span class="mord"><span class="mord mathbb">R</span><span class="msupsub"><span class="vlist-t"><span class="vlist-r"><span class="vlist" style="height:0.8141em;"><span style="top:-3.063em;margin-right:0.05em;"><span class="pstrut" style="height:2.7em;"></span><span class="sizing reset-size6 size3 mtight"><span class="mord mtight"><span class="mord mtight">2</span><span class="mord mathnormal mtight">x</span></span></span></span></span></span></span></span></span></span></span></span></span></p>`,
			},
		},
		{
			name: "import order",
			source: `---
let testWord = "Test"
// comment
import data from "test";
---

<div>{data}</div>
`,
			want: want{
				frontmatter: []string{
					`import data from "test";`,
					"let testWord = \"Test\"\n// comment",
				},
				metadata: metadata{modules: []string{`{ module: $$module1, specifier: 'test', assert: {} }`}},
				code:     "${$$maybeRenderHead($$result)}<div>${data}</div>",
			},
		},
		{
			name: "type import",
			source: `---
import type data from "test"
---

<div>{data}</div>
`,
			want: want{
				frontmatter: []string{
					`import type data from "test"`,
				},
				code: "${$$maybeRenderHead($$result)}<div>${data}</div>",
			},
		},
		{
			name:   "no expressions in math",
			source: `<p>Hello, world! This is a <em>buggy</em> formula: <span class="math math-inline"><span class="katex"><span class="katex-mathml"><math xmlns="http://www.w3.org/1998/Math/MathML"><semantics><mrow><mi>f</mi><mspace></mspace><mspace width="0.1111em"></mspace><mo lspace="0em" rspace="0.17em"></mo><mtext> ⁣</mtext><mo lspace="0em" rspace="0em">:</mo><mspace width="0.3333em"></mspace><mi>X</mi><mo>→</mo><msup><mi mathvariant="double-struck">R</mi><mrow><mn>2</mn><mi>x</mi></mrow></msup></mrow><annotation encoding="application/x-tex">f\colon X \to \mathbb R^{2x}</annotation></semantics></math></span><span class="katex-html" aria-hidden="true"><span class="base"><span class="strut" style="height:0.8889em;vertical-align:-0.1944em;"></span><span class="mord mathnormal" style="margin-right:0.10764em;">f</span><span class="mspace nobreak"></span><span class="mspace" style="margin-right:0.1111em;"></span><span class="mpunct"></span><span class="mspace" style="margin-right:-0.1667em;"></span><span class="mspace" style="margin-right:0.1667em;"></span><span class="mord"><span class="mrel">:</span></span><span class="mspace" style="margin-right:0.3333em;"></span><span class="mord mathnormal" style="margin-right:0.07847em;">X</span><span class="mspace" style="margin-right:0.2778em;"></span><span class="mrel">→</span><span class="mspace" style="margin-right:0.2778em;"></span></span><span class="base"><span class="strut" style="height:0.8141em;"></span><span class="mord"><span class="mord mathbb">R</span><span class="msupsub"><span class="vlist-t"><span class="vlist-r"><span class="vlist" style="height:0.8141em;"><span style="top:-3.063em;margin-right:0.05em;"><span class="pstrut" style="height:2.7em;"></span><span class="sizing reset-size6 size3 mtight"><span class="mord mtight"><span class="mord mtight">2</span><span class="mord mathnormal mtight">x</span></span></span></span></span></span></span></span></span></span></span></span></span></p>`,
			want: want{
				code: `${$$maybeRenderHead($$result)}<p>Hello, world! This is a <em>buggy</em> formula: <span class="math math-inline"><span class="katex"><span class="katex-mathml"><math xmlns="http://www.w3.org/1998/Math/MathML"><semantics><mrow><mi>f</mi><mspace></mspace><mspace width="0.1111em"></mspace><mo lspace="0em" rspace="0.17em"></mo><mtext> ⁣</mtext><mo lspace="0em" rspace="0em">:</mo><mspace width="0.3333em"></mspace><mi>X</mi><mo>→</mo><msup><mi mathvariant="double-struck">R</mi><mrow><mn>2</mn><mi>x</mi></mrow></msup></mrow><annotation encoding="application/x-tex">f\\colon X \\to \\mathbb R^{2x}</annotation></semantics></math></span><span class="katex-html" aria-hidden="true"><span class="base"><span class="strut" style="height:0.8889em;vertical-align:-0.1944em;"></span><span class="mord mathnormal" style="margin-right:0.10764em;">f</span><span class="mspace nobreak"></span><span class="mspace" style="margin-right:0.1111em;"></span><span class="mpunct"></span><span class="mspace" style="margin-right:-0.1667em;"></span><span class="mspace" style="margin-right:0.1667em;"></span><span class="mord"><span class="mrel">:</span></span><span class="mspace" style="margin-right:0.3333em;"></span><span class="mord mathnormal" style="margin-right:0.07847em;">X</span><span class="mspace" style="margin-right:0.2778em;"></span><span class="mrel">→</span><span class="mspace" style="margin-right:0.2778em;"></span></span><span class="base"><span class="strut" style="height:0.8141em;"></span><span class="mord"><span class="mord mathbb">R</span><span class="msupsub"><span class="vlist-t"><span class="vlist-r"><span class="vlist" style="height:0.8141em;"><span style="top:-3.063em;margin-right:0.05em;"><span class="pstrut" style="height:2.7em;"></span><span class="sizing reset-size6 size3 mtight"><span class="mord mtight"><span class="mord mtight">2</span><span class="mord mathnormal mtight">x</span></span></span></span></span></span></span></span></span></span></span></span></span></p>`,
			},
		},

		{
			name: "css imports are not included in module metadata",
			source: `---
			import './styles.css';
			---
			`,
			want: want{
				frontmatter: []string{
					`import './styles.css';`,
				},
			},
		},
		{
			name:   "solidus in template literal expression",
			source: "<div value={`${attr ? `a/b` : \"c\"} awesome`} />",
			want: want{
				code: "${$$maybeRenderHead($$result)}<div${$$addAttribute(`${attr ? `a/b` : \"c\"} awesome`, \"value\")}></div>",
			},
		},
		{
			name:   "nested template literal expression",
			source: "<div value={`${attr ? `a/b ${`c`}` : \"d\"} awesome`} />",
			want: want{
				code: "${$$maybeRenderHead($$result)}<div${$$addAttribute(`${attr ? `a/b ${`c`}` : \"d\"} awesome`, \"value\")}></div>",
			},
		},
		{
			name:   "complex nested template literal expression",
			source: "<div value={`${attr ? `a/b ${`c ${`d ${cool}`}`}` : \"d\"} ahhhh`} />",
			want: want{
				code: "${$$maybeRenderHead($$result)}<div${$$addAttribute(`${attr ? `a/b ${`c ${`d ${cool}`}`}` : \"d\"} ahhhh`, \"value\")}></div>",
			},
		},
		{
			name: "component",
			source: `---
import VueComponent from '../components/Vue.vue';
---
<html>
  <head>
    <title>Hello world</title>
  </head>
  <body>
    <VueComponent />
  </body>
</html>`,
			want: want{
				frontmatter: []string{
					`import VueComponent from '../components/Vue.vue';`,
				},
				metadata: metadata{modules: []string{`{ module: $$module1, specifier: '../components/Vue.vue', assert: {} }`}},
				code: `<html>
  <head>
    <title>Hello world</title>
  ` + RENDER_HEAD_RESULT + `</head>
  <body>
    ${` + RENDER_COMPONENT + `($$result,'VueComponent',VueComponent,{})}
  </body></html>
  `,
			},
		},
		{
			name: "dot component",
			source: `---
import * as ns from '../components';
---
<html>
  <head>
    <title>Hello world</title>
  </head>
  <body>
    <ns.Component />
  </body>
</html>`,
			want: want{
				frontmatter: []string{`import * as ns from '../components';`},
				metadata:    metadata{modules: []string{`{ module: $$module1, specifier: '../components', assert: {} }`}},
				code: `<html>
  <head>
    <title>Hello world</title>
  ` + RENDER_HEAD_RESULT + `</head>
  <body>
    ${` + RENDER_COMPONENT + `($$result,'ns.Component',ns.Component,{})}
  </body></html>
  `,
			},
		},
		{
			name:   "component with quoted attributes",
			source: `<Component is='"cool"' />`,
			want: want{
				code: `${` + RENDER_COMPONENT + `($$result,'Component',Component,{"is":"\"cool\""})}`,
			},
		},
		{
			name:   "slot with quoted attributes",
			source: `<Component><div slot='"name"' /></Component>`,
			want: want{
				code: `${` + RENDER_COMPONENT + `($$result,'Component',Component,{},{"\"name\"": () => $$render` + BACKTICK + `${$$maybeRenderHead($$result)}<div></div>` + BACKTICK + `,})}`,
			},
		},
		{
			name: "noscript component",
			source: `
<html>
  <head></head>
  <body>
	<noscript>
		<Component />
	</noscript>
  </body>
</html>`,
			want: want{
				code: `<html>
  <head>` + RENDER_HEAD_RESULT + `</head>
  <body>
	<noscript>
		${` + RENDER_COMPONENT + `($$result,'Component',Component,{})}
	</noscript>
  </body></html>
  `,
			},
		},
		{
			name:   "noscript styles",
			source: `<noscript><style>div { color: red; }</style></noscript>`,
			want: want{
				code: `${$$maybeRenderHead($$result)}<noscript><style>div { color: red; }</style></noscript>`,
			},
		},
		{
			name:   "noscript deep styles",
			source: `<body><noscript><div><div><div><style>div { color: red; }</style></div></div></div></noscript></body>`,
			want: want{
				code: `${$$maybeRenderHead($$result)}<body><noscript><div><div><div><style>div { color: red; }</style></div></div></div></noscript></body>`,
			},
		},
		{
			name:   "noscript only",
			source: `<noscript><h1>Hello world</h1></noscript>`,
			want: want{
				code: `${$$maybeRenderHead($$result)}<noscript><h1>Hello world</h1></noscript>`,
			},
		},
		{
			name: "client:only component (default)",
			source: `---
import Component from '../components';
---
<html>
  <head>
    <title>Hello world</title>
  </head>
  <body>
    <Component client:only />
  </body>
</html>`,
			want: want{
				frontmatter: []string{"import Component from '../components';"},
				metadata: metadata{
					hydrationDirectives:  []string{"only"},
					clientOnlyComponents: []string{"../components"},
				},
				// Specifically do NOT render any metadata here, we need to skip this import
				code: `<html>
  <head>
    <title>Hello world</title>
  ` + RENDER_HEAD_RESULT + `</head>
  <body>
    ${` + RENDER_COMPONENT + `($$result,'Component',null,{"client:only":true,"client:component-hydration":"only","client:component-path":($$metadata.resolvePath("../components")),"client:component-export":"default"})}
  </body></html>`,
			},
		},
		{
			name: "client:only component (named)",
			source: `---
import { Component } from '../components';
---
<html>
  <head>
    <title>Hello world</title>
  </head>
  <body>
    <Component client:only />
  </body>
</html>`,
			want: want{
				frontmatter: []string{"import { Component } from '../components';"},
				metadata: metadata{
					hydrationDirectives:  []string{"only"},
					clientOnlyComponents: []string{"../components"},
				},
				// Specifically do NOT render any metadata here, we need to skip this import
				code: `<html>
  <head>
    <title>Hello world</title>
  ` + RENDER_HEAD_RESULT + `</head>
  <body>
    ${` + RENDER_COMPONENT + `($$result,'Component',null,{"client:only":true,"client:component-hydration":"only","client:component-path":($$metadata.resolvePath("../components")),"client:component-export":"Component"})}
  </body></html>`,
			},
		},
		{
			name: "client:only component (namespace)",
			source: `---
import * as components from '../components';
---
<html>
  <head>
    <title>Hello world</title>
  </head>
  <body>
    <components.A client:only />
  </body>
</html>`,
			want: want{
				frontmatter: []string{"import * as components from '../components';"},
				metadata: metadata{
					hydrationDirectives:  []string{"only"},
					clientOnlyComponents: []string{"../components"},
				},
				// Specifically do NOT render any metadata here, we need to skip this import
				code: `<html>
  <head>
    <title>Hello world</title>
  ` + RENDER_HEAD_RESULT + `</head>
  <body>
    ${` + RENDER_COMPONENT + `($$result,'components.A',null,{"client:only":true,"client:component-hydration":"only","client:component-path":($$metadata.resolvePath("../components")),"client:component-export":"A"})}
  </body></html>`,
			},
		},
		{
			name: "client:only component (multiple)",
			source: `---
import Component from '../components';
---
<html>
  <head>
    <title>Hello world</title>
  </head>
  <body>
    <Component test="a" client:only />
	<Component test="b" client:only />
	<Component test="c" client:only />
  </body>
</html>`,
			want: want{
				frontmatter: []string{"import Component from '../components';"},
				metadata: metadata{
					hydrationDirectives:  []string{"only"},
					clientOnlyComponents: []string{"../components"},
				},
				// Specifically do NOT render any metadata here, we need to skip this import
				code: `<html>
  <head>
    <title>Hello world</title>
  ` + RENDER_HEAD_RESULT + `</head>
  <body>
    ${` + RENDER_COMPONENT + `($$result,'Component',null,{"test":"a","client:only":true,"client:component-hydration":"only","client:component-path":($$metadata.resolvePath("../components")),"client:component-export":"default"})}
	${` + RENDER_COMPONENT + `($$result,'Component',null,{"test":"b","client:only":true,"client:component-hydration":"only","client:component-path":($$metadata.resolvePath("../components")),"client:component-export":"default"})}
	${` + RENDER_COMPONENT + `($$result,'Component',null,{"test":"c","client:only":true,"client:component-hydration":"only","client:component-path":($$metadata.resolvePath("../components")),"client:component-export":"default"})}
  </body></html>`,
			},
		},
		{
			name:   "iframe",
			source: `<iframe src="something" />`,
			want: want{
				code: "${$$maybeRenderHead($$result)}<iframe src=\"something\"></iframe>",
			},
		},
		{
			name:   "conditional render",
			source: `<body>{false ? <div>#f</div> : <div>#t</div>}</body>`,
			want: want{
				code: "${$$maybeRenderHead($$result)}<body>${false ? $$render`<div>#f</div>` : $$render`<div>#t</div>`}</body>",
			},
		},
		{
			name:   "conditional noscript",
			source: `{mode === "production" && <noscript>Hello</noscript>}`,
			want: want{
				code: "${mode === \"production\" && $$render`${$$maybeRenderHead($$result)}<noscript>Hello</noscript>`}",
			},
		},
		{
			name:   "conditional iframe",
			source: `{bool && <iframe src="something">content</iframe>}`,
			want: want{
				code: "${bool && $$render`${$$maybeRenderHead($$result)}<iframe src=\"something\">content</iframe>`}",
			},
		},
		{
			name:   "simple ternary",
			source: `<body>{link ? <a href="/">{link}</a> : <div>no link</div>}</body>`,
			want: want{
				code: fmt.Sprintf(`${$$maybeRenderHead($$result)}<body>${link ? $$render%s<a href="/">${link}</a>%s : $$render%s<div>no link</div>%s}</body>`, BACKTICK, BACKTICK, BACKTICK, BACKTICK),
			},
		},
		{
			name: "map basic",
			source: `---
const items = [0, 1, 2];
---
<ul>
	{items.map(item => {
		return <li>{item}</li>;
	})}
</ul>`,
			want: want{
				frontmatter: []string{"", "const items = [0, 1, 2];"},
				code: fmt.Sprintf(`${$$maybeRenderHead($$result)}<ul>
	${items.map(item => {
		return $$render%s<li>${item}</li>%s;
	})}
</ul>`, BACKTICK, BACKTICK),
			},
		},
		{
			name:   "map without component",
			source: `<header><nav>{menu.map((item) => <a href={item.href}>{item.title}</a>)}</nav></header>`,
			want: want{
				code: fmt.Sprintf(`${$$maybeRenderHead($$result)}<header><nav>${menu.map((item) => $$render%s<a${$$addAttribute(item.href, "href")}>${item.title}</a>%s)}</nav></header>`, BACKTICK, BACKTICK),
			},
		},
		{
			name:   "map with component",
			source: `<header><nav>{menu.map((item) => <a href={item.href}>{item.title}</a>)}</nav><Hello/></header>`,
			want: want{
				code: fmt.Sprintf(`${$$maybeRenderHead($$result)}<header><nav>${menu.map((item) => $$render%s<a${$$addAttribute(item.href, "href")}>${item.title}</a>%s)}</nav>${$$renderComponent($$result,'Hello',Hello,{})}</header>`, BACKTICK, BACKTICK),
			},
		},
		{
			name: "map nested",
			source: `---
const groups = [[0, 1, 2], [3, 4, 5]];
---
<div>
	{groups.map(items => {
		return <ul>{
			items.map(item => {
				return <li>{item}</li>;
			})
		}</ul>
	})}
</div>`,
			want: want{
				frontmatter: []string{"", "const groups = [[0, 1, 2], [3, 4, 5]];"},
				code: fmt.Sprintf(`${$$maybeRenderHead($$result)}<div>
	${groups.map(items => {
		return %s<ul>${
			items.map(item => {
				return %s<li>${item}</li>%s;
			})
		}</ul>%s})}
</div>`, "$$render"+BACKTICK, "$$render"+BACKTICK, BACKTICK, BACKTICK),
			},
		},
		{
			name:   "backtick in HTML comment",
			source: "<body><!-- `npm install astro` --></body>",
			want: want{
				code: "${$$maybeRenderHead($$result)}<body><!-- \\`npm install astro\\` --></body>",
			},
		},
		{
<<<<<<< HEAD
			name:   "comment only expressions are removed IV",
			source: `{list.map(() => (<Component>{Name}<link rel="stylesheet" /></Component>))}`,
			want: want{
				code: "${list.map(() => ($$render`${$$renderComponent($$result,'Component',Component,{},{\"default\": () => $$render`${Name}<link rel=\"stylesheet\">`,})}`))}",
			},
		},
		{
=======
>>>>>>> 0bfdc2d0
			name:   "HTML comment in component inside expression I",
			source: "{(() => <Component><!--Hi--></Component>)}",
			want: want{
				code: "${(() => $$render`${$$renderComponent($$result,'Component',Component,{},{})}`)}",
			},
		},
		{
			name:   "HTML comment in component inside expression II",
			source: "{list.map(() => <Component><!--Hi--></Component>)}",
			want: want{
				code: "${list.map(() => $$render`${$$renderComponent($$result,'Component',Component,{},{})}`)}",
			},
		},
		{
			name:   "nested expressions",
			source: `<article>{(previous || next) && <aside>{previous && <div>Previous Article: <a rel="prev" href={new URL(previous.link, Astro.site).pathname}>{previous.text}</a></div>}{next && <div>Next Article: <a rel="next" href={new URL(next.link, Astro.site).pathname}>{next.text}</a></div>}</aside>}</article>`,
			want: want{
				code: `${$$maybeRenderHead($$result)}<article>${(previous || next) && $$render` + BACKTICK + `<aside>${previous && $$render` + BACKTICK + `<div>Previous Article: <a rel="prev"${$$addAttribute(new URL(previous.link, Astro.site).pathname, "href")}>${previous.text}</a></div>` + BACKTICK + `}${next && $$render` + BACKTICK + `<div>Next Article: <a rel="next"${$$addAttribute(new URL(next.link, Astro.site).pathname, "href")}>${next.text}</a></div>` + BACKTICK + `}</aside>` + BACKTICK + `}</article>`,
			},
		},
		{
			name:   "nested expressions II",
			source: `<article>{(previous || next) && <aside>{previous && <div>Previous Article: <a rel="prev" href={new URL(previous.link, Astro.site).pathname}>{previous.text}</a></div>} {next && <div>Next Article: <a rel="next" href={new URL(next.link, Astro.site).pathname}>{next.text}</a></div>}</aside>}</article>`,
			want: want{
				code: `${$$maybeRenderHead($$result)}<article>${(previous || next) && $$render` + BACKTICK + `<aside>${previous && $$render` + BACKTICK + `<div>Previous Article: <a rel="prev"${$$addAttribute(new URL(previous.link, Astro.site).pathname, "href")}>${previous.text}</a></div>` + BACKTICK + `} ${next && $$render` + BACKTICK + `<div>Next Article: <a rel="next"${$$addAttribute(new URL(next.link, Astro.site).pathname, "href")}>${next.text}</a></div>` + BACKTICK + `}</aside>` + BACKTICK + `}</article>`,
			},
		},
		{
			name:   "nested expressions III",
			source: `<div>{x.map((x) => x ? <div>{true ? <span>{x}</span> : null}</div> : <div>{false ? null : <span>{x}</span>}</div>)}</div>`,
			want: want{
				code: "${$$maybeRenderHead($$result)}<div>${x.map((x) => x ? $$render`<div>${true ? $$render`<span>${x}</span>` : null}</div>` : $$render`<div>${false ? null : $$render`<span>${x}</span>`}</div>`)}</div>",
			},
		},
		{
			name:   "nested expressions IV",
			source: `<div>{() => { if (value > 0.25) { return <span>Default</span> } else if (value > 0.5) { return <span>Another</span> } else if (value > 0.75) { return <span>Other</span> } return <span>Yet Other</span> }}</div>`,
			want: want{
				code: "${$$maybeRenderHead($$result)}<div>${() => { if (value > 0.25) { return $$render`<span>Default</span>`} else if (value > 0.5) { return $$render`<span>Another</span>`} else if (value > 0.75) { return $$render`<span>Other</span>`} return $$render`<span>Yet Other</span>`}}</div>",
			},
		},
		{
			name:   "nested expressions V",
			source: `<div><h1>title</h1>{list.map(group => <Fragment><h2>{group.label}</h2>{group.items.map(item => <span>{item}</span>)}</Fragment>)}</div>`,
			want: want{
				code: "${$$maybeRenderHead($$result)}<div><h1>title</h1>${list.map(group => $$render`${$$renderComponent($$result,'Fragment',Fragment,{},{\"default\": () => $$render`<h2>${group.label}</h2>${group.items.map(item => $$render`<span>${item}</span>`)}`,})}`)}</div>",
			},
		},
		{
			name:   "nested expressions VI",
			source: `<div>{()=>{ if (true) { return <hr />;} if (true) { return <img />;}}}</div>`,
			want: want{
				code: "${$$maybeRenderHead($$result)}<div>${()=>{ if (true) { return $$render`<hr>`;} if (true) { return $$render`<img>`;}}}</div>",
			},
		},
		{
			name:   "nested expressions VII",
			source: `<div>{() => { if (value > 0.25) { return <br />;} else if (value > 0.5) { return <hr />;} else if (value > 0.75) { return <div />;} return <div>Yaaay</div>;}</div>`,
			want: want{
				code: "${$$maybeRenderHead($$result)}<div>${() => { if (value > 0.25) { return $$render`<br>`;} else if (value > 0.5) { return $$render`<hr>`;} else if (value > 0.75) { return $$render`<div></div>`;} return $$render`<div>Yaaay</div>`;}}</div>",
			},
		},
		{
			name:   "nested expressions VIII",
			source: `<div>{ items.map(({ type, ...data }) => { switch (type) { case 'card': { return ( <Card {...data} /> ); } case 'paragraph': { return ( <p>{data.body}</p>);}}})}</div>`,
			want: want{
				code: "${$$maybeRenderHead($$result)}<div>${ items.map(({ type, ...data }) => { switch (type) { case 'card': { return ( $$render`${$$renderComponent($$result,'Card',Card,{...(data)})}` ); } case 'paragraph': { return ( $$render`<p>${data.body}</p>`);}}})}</div>",
			},
		},
		{
			name: "expressions with JS comments",
			source: `---
const items = ['red', 'yellow', 'blue'];
---
<div>
  {items.map((item) => (
    // foo < > < }
    <div id={color}>color</div>
  ))}
  {items.map((item) => (
    /* foo < > < } */ <div id={color}>color</div>
  ))}
</div>`,
			want: want{
				frontmatter: []string{"", "const items = ['red', 'yellow', 'blue'];"},
				code: `${$$maybeRenderHead($$result)}<div>
  ${items.map((item) => (
    // foo < > < }
$$render` + "`" + `<div${$$addAttribute(color, "id")}>color</div>` + "`" + `
  ))}
  ${items.map((item) => (
    /* foo < > < } */$$render` + "`" + `<div${$$addAttribute(color, "id")}>color</div>` + "`" + `
  ))}
</div>`,
			},
		},
		{
			name: "expressions with multiple curly braces",
			source: `
<div>
{
	() => {
		let generate = (input) => {
			let a = () => { return; };
			let b = () => { return; };
			let c = () => { return; };
		};
	}
}
</div>`,
			want: want{
				code: `${$$maybeRenderHead($$result)}<div>
${
	() => {
		let generate = (input) => {
			let a = () => { return; };
			let b = () => { return; };
			let c = () => { return; };
		};
	}
}
</div>`,
			},
		},
		{
			name: "slots (basic)",
			source: `---
import Component from "test";
---
<Component>
	<div>Default</div>
	<div slot="named">Named</div>
</Component>`,
			want: want{
				frontmatter: []string{`import Component from "test";`},
				metadata:    metadata{modules: []string{`{ module: $$module1, specifier: 'test', assert: {} }`}},
				code:        `${$$renderComponent($$result,'Component',Component,{},{"default": () => $$render` + "`" + `	${$$maybeRenderHead($$result)}<div>Default</div>` + "`" + `,"named": () => $$render` + "`" + `<div>Named</div>` + "`" + `,})}`,
			},
		},
		{
			name: "slots (no comments)",
			source: `---
import Component from 'test';
---
<Component>
	<div>Default</div>
	<!-- A comment! -->
	<div slot="named">Named</div>
</Component>`,
			want: want{
				frontmatter: []string{`import Component from 'test';`},
				metadata:    metadata{modules: []string{`{ module: $$module1, specifier: 'test', assert: {} }`}},
				code:        `${$$renderComponent($$result,'Component',Component,{},{"default": () => $$render` + "`" + `	${$$maybeRenderHead($$result)}<div>Default</div>` + "`" + `,"named": () => $$render` + "`" + `<div>Named</div>` + "`" + `,})}`,
			},
		},
		{
			name: "slots (expression)",
			source: `
<Component {data}>
	{items.map(item => <div>{item}</div>)}
</Component>`,
			want: want{
				code: `${$$renderComponent($$result,'Component',Component,{"data":(data)},{"default": () => $$render` + BACKTICK + `${items.map(item => $$render` + BACKTICK + `${$$maybeRenderHead($$result)}<div>${item}</div>` + BACKTICK + `)}` + BACKTICK + `,})}`,
			},
		},
		{
			name: "head expression",
			source: `---
const name = "world";
---
<html>
  <head>
    <title>Hello {name}</title>
  </head>
  <body>
    <div></div>
  </body>
</html>`,
			want: want{
				frontmatter: []string{``, `const name = "world";`},
				code: `<html>
  <head>
    <title>Hello ${name}</title>
  ` + RENDER_HEAD_RESULT + `</head>
  <body>
    <div></div>
  </body></html>
  `,
			},
		},
		{
			name: "head expression and conditional rendering of fragment",
			source: `---
const testBool = true;
---
<html>
	<head>
		<meta charset="UTF-8" />
		<title>{testBool ? "Hey" : "Bye"}</title>
		{testBool && (<><meta name="description" content="test" /></>)}
	</head>
	<body>
	  <div></div>
	</body>
</html>`,
			want: want{
				frontmatter: []string{``, `const testBool = true;`},
				code: `<html>
	<head>
		<meta charset="UTF-8">
		<title>${testBool ? "Hey" : "Bye"}</title>
		${testBool && ($$render` + BACKTICK + `${$$renderComponent($$result,'Fragment',Fragment,{},{"default": () => $$render` + BACKTICK + `<meta name="description" content="test">` + BACKTICK + `,})}` + BACKTICK + `)}
	` + RENDER_HEAD_RESULT + `</head>
	<body>
	  <div></div>
	</body></html>`,
			},
		},
		{
			name: "styles (no frontmatter)",
			source: `<style>
		  .title {
		    font-family: fantasy;
		    font-size: 28px;
		  }

		  .body {
		    font-size: 1em;
		  }
		</style>

		<h1 class="title">Page Title</h1>
		<p class="body">I’m a page</p>`,
			want: want{
				code: "\n\n\t\t" + `${$$maybeRenderHead($$result)}<h1 class="title astro-dpohflym">Page Title</h1>
		<p class="body astro-dpohflym">I’m a page</p>`,
			},
		},
		{
			name: "html5 boilerplate",
			source: `<!doctype html>

<html lang="en">
<head>
  <meta charset="utf-8">
  <meta name="viewport" content="width=device-width, initial-scale=1">

  <title>A Basic HTML5 Template</title>
  <meta name="description" content="A simple HTML5 Template for new projects.">
  <meta name="author" content="SitePoint">

  <meta property="og:title" content="A Basic HTML5 Template">
  <meta property="og:type" content="website">
  <meta property="og:url" content="https://www.sitepoint.com/a-basic-html5-template/">
  <meta property="og:description" content="A simple HTML5 Template for new projects.">
  <meta property="og:image" content="image.png">

  <link rel="icon" href="/favicon.ico">
  <link rel="icon" href="/favicon.svg" type="image/svg+xml">
  <link rel="apple-touch-icon" href="/apple-touch-icon.png">

  <link rel="stylesheet" href="css/styles.css?v=1.0">

</head>

<body>
  <!-- your content here... -->
  <script is:inline src="js/scripts.js"></script>
  </body>
</html>`,
			want: want{
				code: `<html lang="en">
<head>
  <meta charset="utf-8">
  <meta name="viewport" content="width=device-width, initial-scale=1">

  <title>A Basic HTML5 Template</title>
  <meta name="description" content="A simple HTML5 Template for new projects.">
  <meta name="author" content="SitePoint">

  <meta property="og:title" content="A Basic HTML5 Template">
  <meta property="og:type" content="website">
  <meta property="og:url" content="https://www.sitepoint.com/a-basic-html5-template/">
  <meta property="og:description" content="A simple HTML5 Template for new projects.">
  <meta property="og:image" content="image.png">

  <link rel="icon" href="/favicon.ico">
  <link rel="icon" href="/favicon.svg" type="image/svg+xml">
  <link rel="apple-touch-icon" href="/apple-touch-icon.png">

  <link rel="stylesheet" href="css/styles.css?v=1.0">

` + RENDER_HEAD_RESULT + `</head>

<body>
  <!-- your content here... -->
  <script src="js/scripts.js"></script>
  </body>
</html>`,
			},
		},
		{
			name: "React framework example",
			source: `---
// Component Imports
import Counter from '../components/Counter.jsx'
const someProps = {
  count: 0,
}

// Full Astro Component Syntax:
// https://docs.astro.build/core-concepts/astro-components/
---
<html lang="en">
  <head>
    <meta charset="utf-8" />
    <meta
      name="viewport"
      content="width=device-width"
    />
    <link rel="icon" type="image/x-icon" href="/favicon.ico" />
    <style>
      :global(:root) {
        font-family: system-ui;
        padding: 2em 0;
      }
      :global(.counter) {
        display: grid;
        grid-template-columns: repeat(3, minmax(0, 1fr));
        place-items: center;
        font-size: 2em;
        margin-top: 2em;
      }
      :global(.children) {
        display: grid;
        place-items: center;
        margin-bottom: 2em;
      }
    </style>
  </head>
  <body>
    <main>
      <Counter {...someProps} client:visible>
        <h1>Hello React!</h1>
      </Counter>
    </main>
  </body>
</html>`,
			want: want{
				frontmatter: []string{`import Counter from '../components/Counter.jsx'`,
					`// Component Imports
const someProps = {
  count: 0,
}

// Full Astro Component Syntax:
// https://docs.astro.build/core-concepts/astro-components/`},
				metadata: metadata{
					modules:             []string{`{ module: $$module1, specifier: '../components/Counter.jsx', assert: {} }`},
					hydratedComponents:  []string{`Counter`},
					hydrationDirectives: []string{"visible"},
				},
				code: `<html lang="en" class="astro-hmnnhvcq">
  <head>
    <meta charset="utf-8">
    <meta name="viewport" content="width=device-width">
    <link rel="icon" type="image/x-icon" href="/favicon.ico">

  ` + RENDER_HEAD_RESULT + `</head>
  <body class="astro-hmnnhvcq">
    <main class="astro-hmnnhvcq">
      ${$$renderComponent($$result,'Counter',Counter,{...(someProps),"client:visible":true,"client:component-hydration":"visible","client:component-path":("../components/Counter.jsx"),"client:component-export":("default"),"class":"astro-hmnnhvcq"},{"default": () => $$render` + "`" + `
        <h1 class="astro-hmnnhvcq">Hello React!</h1>
      ` + "`" + `,})}
    </main>
  </body></html>
  `,
			},
		},
		{
			name: "script in <head>",
			source: `---
import Widget from '../components/Widget.astro';
import Widget2 from '../components/Widget2.astro';
---
<html lang="en">
  <head>
    <script type="module" src="/regular_script.js"></script>
  </head>`,
			want: want{
				frontmatter: []string{`import Widget from '../components/Widget.astro';
import Widget2 from '../components/Widget2.astro';`},
				metadata: metadata{
					modules: []string{
						`{ module: $$module1, specifier: '../components/Widget.astro', assert: {} }`,
						`{ module: $$module2, specifier: '../components/Widget2.astro', assert: {} }`},
				},
				code: `<html lang="en">
  <head>
    <script type="module" src="/regular_script.js"></script>
  ` + RENDER_HEAD_RESULT + `</head></html>`,
			},
		},
		{
			name: "script hoist with frontmatter",
			source: `---
---
<script type="module" hoist>console.log("Hello");</script>`,
			want: want{
				frontmatter: []string{""},
				metadata:    metadata{hoisted: []string{fmt.Sprintf(`{ type: 'inline', value: %sconsole.log("Hello");%s }`, BACKTICK, BACKTICK)}},
				code:        ``,
			},
		},
		{
			name: "script hoist without frontmatter",
			source: `
							<main>
								<script type="module" hoist>console.log("Hello");</script>
							`,
			want: want{
				metadata: metadata{hoisted: []string{fmt.Sprintf(`{ type: 'inline', value: %sconsole.log("Hello");%s }`, BACKTICK, BACKTICK)}},
				code: "${$$maybeRenderHead($$result)}<main>\n" +
					"</main>",
			},
		},
		{
			name:   "script inline",
			source: `<main><script is:inline type="module">console.log("Hello");</script>`,
			want: want{
				code: `${$$maybeRenderHead($$result)}<main><script type="module">console.log("Hello");</script></main>`,
			},
		},
		{
			name:   "script define:vars I",
			source: `<script define:vars={{ value: 0 }}>console.log(value);</script>`,
			want: want{
				code: `<script>(function(){${$$defineScriptVars({ value: 0 })}console.log(value);})();</script>`,
			},
		},
		{
			name:   "script define:vars II",
			source: `<script define:vars={{ "dash-case": true }}>console.log(dashCase);</script>`,
			want: want{
				code: `<script>(function(){${$$defineScriptVars({ "dash-case": true })}console.log(dashCase);})();</script>`,
			},
		},
		{
			name:   "script before elements",
			source: `<script>Here</script><div></div>`,
			want: want{
				metadata: metadata{hoisted: []string{fmt.Sprintf(`{ type: 'inline', value: %sHere%s }`, BACKTICK, BACKTICK)}},
				code:     `${$$maybeRenderHead($$result)}<div></div>`,
			},
		},
		{
			name:   "text after title expression",
			source: `<title>a {expr} b</title>`,
			want: want{
				code: `<title>a ${expr} b</title>`,
			},
		},
		{
			name:   "text after title expressions",
			source: `<title>a {expr} b {expr} c</title>`,
			want: want{
				code: `<title>a ${expr} b ${expr} c</title>`,
			},
		},
		{
			name: "slots (dynamic name)",
			source: `---
import Component from 'test';
const name = 'named';
		---
		<Component>
			<div slot={name}>Named</div>
		</Component>`,
			want: want{
				frontmatter: []string{`import Component from 'test';`, `const name = 'named';`},
				metadata:    metadata{modules: []string{`{ module: $$module1, specifier: 'test', assert: {} }`}},
				code:        `${$$renderComponent($$result,'Component',Component,{},{[name]: () => $$render` + "`" + `${$$maybeRenderHead($$result)}<div>Named</div>` + "`" + `,})}`,
			},
		},
		{
			name: "slots (named only)",
			source: `<Slotted>
      <span slot="a">A</span>
      <span slot="b">B</span>
      <span slot="c">C</span>
    </Slotted>`,
			want: want{
				code: `${$$renderComponent($$result,'Slotted',Slotted,{},{"a": () => $$render` + BACKTICK + `${$$maybeRenderHead($$result)}<span>A</span>` + BACKTICK + `,"b": () => $$render` + BACKTICK + `<span>B</span>` + BACKTICK + `,"c": () => $$render` + BACKTICK + `<span>C</span>` + BACKTICK + `,})}`,
			},
		},
		{
			name:   "condition expressions at the top-level",
			source: `{cond && <span></span>}{cond && <strong></strong>}`,
			want: want{
				code: "${cond && $$render`${$$maybeRenderHead($$result)}<span></span>`}${cond && $$render`<strong></strong>`}",
			},
		},
		{
			name:   "condition expressions at the top-level with head content",
			source: `{cond && <meta charset=utf8>}{cond && <title>My title</title>}`,
			want: want{
				code: "${cond && $$render`<meta charset=\"utf8\">`}${cond && $$render`<title>My title</title>`}",
			},
		},
		{
			name: "custom elements",
			source: `---
import 'test';
---
<my-element></my-element>`,
			want: want{
				frontmatter: []string{`import 'test';`},
				metadata:    metadata{modules: []string{`{ module: $$module1, specifier: 'test', assert: {} }`}},
				code:        `${$$renderComponent($$result,'my-element','my-element',{})}`,
			},
		},
		{
			name: "gets all potential hydrated components",
			source: `---
import One from 'one';
import Two from 'two';
import 'custom-element';
const name = 'world';
---
<One client:load />
<Two client:load />
<my-element client:load />
`,
			want: want{
				frontmatter: []string{`import One from 'one';
import Two from 'two';
import 'custom-element';`,
					`const name = 'world';`},
				metadata: metadata{
					modules: []string{
						`{ module: $$module1, specifier: 'one', assert: {} }`,
						`{ module: $$module2, specifier: 'two', assert: {} }`,
						`{ module: $$module3, specifier: 'custom-element', assert: {} }`,
					},
					hydratedComponents:  []string{"'my-element'", "Two", "One"},
					hydrationDirectives: []string{"load"},
				},
				code: `${$$renderComponent($$result,'One',One,{"client:load":true,"client:component-hydration":"load","client:component-path":("one"),"client:component-export":("default")})}
${$$renderComponent($$result,'Two',Two,{"client:load":true,"client:component-hydration":"load","client:component-path":("two"),"client:component-export":("default")})}
${$$renderComponent($$result,'my-element','my-element',{"client:load":true,"client:component-hydration":"load"})}`,
			},
		},
		{
			name:   "Component siblings are siblings",
			source: `<BaseHead></BaseHead><link href="test">`,
			want: want{
				code: `${$$renderComponent($$result,'BaseHead',BaseHead,{})}<link href="test">`,
			},
		},
		{
			name:   "Self-closing components siblings are siblings",
			source: `<BaseHead /><link href="test">`,
			want: want{
				code: `${$$renderComponent($$result,'BaseHead',BaseHead,{})}<link href="test">`,
			},
		},
		{
			name:   "Self-closing script in head works",
			source: `<html><head><script is:inline /></head><html>`,
			want: want{
				code: `<html><head><script></script>` + RENDER_HEAD_RESULT + `</head></html>`,
			},
		},
		{
			name:   "Self-closing title",
			source: `<title />`,
			want: want{
				code: `<title></title>`,
			},
		},
		{
			name:   "Self-closing title II",
			source: `<html><head><title /></head><body></body></html>`,
			want: want{
				code: `<html><head><title></title>` + RENDER_HEAD_RESULT + `</head><body></body></html>`,
			},
		},
		{
			name:   "Self-closing components in head can have siblings",
			source: `<html><head><BaseHead /><link href="test"></head><html>`,
			want: want{
				code: `<html><head>${$$renderComponent($$result,'BaseHead',BaseHead,{})}<link href="test">` + RENDER_HEAD_RESULT + `</head></html>`,
			},
		},
		{
			name:   "Self-closing formatting elements",
			source: `<div id="1"><div id="2"><div id="3"><i/><i/><i/></div></div></div>`,
			want: want{
				code: `${$$maybeRenderHead($$result)}<div id="1"><div id="2"><div id="3"><i></i><i></i><i></i></div></div></div>`,
			},
		},
		{
			name: "Self-closing formatting elements 2",
			source: `<body>
  <div id="1"><div id="2"><div id="3"><i id="a" /></div></div></div>
  <div id="4"><div id="5"><div id="6"><i id="b" /></div></div></div>
  <div id="7"><div id="8"><div id="9"><i id="c" /></div></div></div>
</body>`,
			want: want{
				code: `${$$maybeRenderHead($$result)}<body>
  <div id="1"><div id="2"><div id="3"><i id="a"></i></div></div></div>
  <div id="4"><div id="5"><div id="6"><i id="b"></i></div></div></div>
  <div id="7"><div id="8"><div id="9"><i id="c"></i></div></div></div>
</body>`,
			},
		},
		{
			name: "Nested HTML in expressions, wrapped in parens",
			source: `---
const image = './penguin.png';
const canonicalURL = new URL('http://example.com');
---
{image && (<meta property="og:image" content={new URL(image, canonicalURL)}>)}`,
			want: want{
				frontmatter: []string{"", `const image = './penguin.png';
const canonicalURL = new URL('http://example.com');`},
				code: "${image && ($$render`<meta property=\"og:image\"${$$addAttribute(new URL(image, canonicalURL), \"content\")}>`)}",
			},
		},
		{
			name: "Use of interfaces within frontmatter",
			source: `---
interface MarkdownFrontmatter {
	date: number;
	image: string;
	author: string;
}
let allPosts = Astro.fetchContent<MarkdownFrontmatter>('./post/*.md');
---
<div>testing</div>`,
			want: want{
				frontmatter: []string{"", `interface MarkdownFrontmatter {
	date: number;
	image: string;
	author: string;
}
let allPosts = Astro.fetchContent<MarkdownFrontmatter>('./post/*.md');`},
				code: "${$$maybeRenderHead($$result)}<div>testing</div>",
			},
		},
		{
			name: "dynamic import",
			source: `---
const markdownDocs = await Astro.glob('../markdown/*.md')
const article2 = await import('../markdown/article2.md')
---
<div />
`, want: want{
				frontmatter: []string{"", `const markdownDocs = await Astro.glob('../markdown/*.md')
const article2 = await import('../markdown/article2.md')`},
				code: "${$$maybeRenderHead($$result)}<div></div>",
			},
		},
		{
			name: "Component names A-Z",
			source: `---
import AComponent from '../components/AComponent.jsx';
import ZComponent from '../components/ZComponent.jsx';
---

<body>
  <AComponent />
  <ZComponent />
</body>`,
			want: want{
				frontmatter: []string{
					`import AComponent from '../components/AComponent.jsx';
import ZComponent from '../components/ZComponent.jsx';`},
				metadata: metadata{
					modules: []string{
						`{ module: $$module1, specifier: '../components/AComponent.jsx', assert: {} }`,
						`{ module: $$module2, specifier: '../components/ZComponent.jsx', assert: {} }`,
					},
				},
				code: `${$$maybeRenderHead($$result)}<body>
  ${` + RENDER_COMPONENT + `($$result,'AComponent',AComponent,{})}
  ${` + RENDER_COMPONENT + `($$result,'ZComponent',ZComponent,{})}
</body>`,
			},
		},
		{
			name: "Parser can handle files > 4096 chars",
			source: `<html><body>` + longRandomString + `<img
  width="1600"
  height="1131"
  class="img"
  src="https://images.unsplash.com/photo-1469854523086-cc02fe5d8800?w=1200&q=75"
  srcSet="https://images.unsplash.com/photo-1469854523086-cc02fe5d8800?w=1200&q=75 800w,https://images.unsplash.com/photo-1469854523086-cc02fe5d8800?w=1200&q=75 1200w,https://images.unsplash.com/photo-1469854523086-cc02fe5d8800?w=1600&q=75 1600w,https://images.unsplash.com/photo-1469854523086-cc02fe5d8800?w=2400&q=75 2400w"
  sizes="(max-width: 800px) 800px, (max-width: 1200px) 1200px, (max-width: 1600px) 1600px, (max-width: 2400px) 2400px, 1200px"
>`,
			want: want{
				code: `<html>${$$maybeRenderHead($$result)}<body>` + longRandomString + `<img width="1600" height="1131" class="img" src="https://images.unsplash.com/photo-1469854523086-cc02fe5d8800?w=1200&q=75" srcSet="https://images.unsplash.com/photo-1469854523086-cc02fe5d8800?w=1200&q=75 800w,https://images.unsplash.com/photo-1469854523086-cc02fe5d8800?w=1200&q=75 1200w,https://images.unsplash.com/photo-1469854523086-cc02fe5d8800?w=1600&q=75 1600w,https://images.unsplash.com/photo-1469854523086-cc02fe5d8800?w=2400&q=75 2400w" sizes="(max-width: 800px) 800px, (max-width: 1200px) 1200px, (max-width: 1600px) 1600px, (max-width: 2400px) 2400px, 1200px"></body></html>`,
			},
		},
		{
			name:   "SVG styles",
			source: `<svg><style>path { fill: red; }</style></svg>`,
			want: want{
				code: `${$$maybeRenderHead($$result)}<svg><style>path { fill: red; }</style></svg>`,
			},
		},
		{
			name: "svg expressions",
			source: `---
const title = 'icon';
---
<svg>{title ?? null}</svg>`,
			want: want{
				frontmatter: []string{"", "const title = 'icon';"},
				code:        `${$$maybeRenderHead($$result)}<svg>${title ?? null}</svg>`,
			},
		},
		{
			name: "advanced svg expression",
			source: `---
const title = 'icon';
---
<svg>{title ? <title>{title}</title> : null}</svg>`,
			want: want{
				frontmatter: []string{"", "const title = 'icon';"},
				code:        `${$$maybeRenderHead($$result)}<svg>${title ? $$render` + BACKTICK + `<title>${title}</title>` + BACKTICK + ` : null}</svg>`,
			},
		},
		{
			name:   "Empty script",
			source: `<script hoist></script>`,
			want: want{
				code: ``,
			},
		},
		{
			name:   "Empty style",
			source: `<style define:vars={{ color: "Gainsboro" }}></style>`,
			want: want{
				definedVars: []string{`{ color: "Gainsboro" }`},
				code:        ``,
			},
		},
		{
			name: "No extra script tag",
			source: `<!-- Global Metadata -->
<meta charset="utf-8">
<meta name="viewport" content="width=device-width">

<link rel="icon" type="image/svg+xml" href="/favicon.svg" />
<link rel="alternate icon" type="image/x-icon" href="/favicon.ico" />

<link rel="sitemap" href="/sitemap.xml"/>

<!-- Global CSS -->
<link rel="stylesheet" href="/theme.css" />
<link rel="stylesheet" href="/code.css" />
<link rel="stylesheet" href="/index.css" />

<!-- Preload Fonts -->
<link rel="preconnect" href="https://fonts.googleapis.com">
<link rel="preconnect" href="https://fonts.gstatic.com" crossorigin>
<link href="https://fonts.googleapis.com/css2?family=IBM+Plex+Mono:ital@0;1&display=swap" rel="stylesheet">

<!-- Scrollable a11y code helper -->
<script type="module" src="/make-scrollable-code-focusable.js" />

<!-- This is intentionally inlined to avoid FOUC -->
<script is:inline>
  const root = document.documentElement;
  const theme = localStorage.getItem('theme');
  if (theme === 'dark' || (!theme) && window.matchMedia('(prefers-color-scheme: dark)').matches) {
    root.classList.add('theme-dark');
  } else {
    root.classList.remove('theme-dark');
  }
</script>

<!-- Global site tag (gtag.js) - Google Analytics -->
<!-- <script async src="https://www.googletagmanager.com/gtag/js?id=G-TEL60V1WM9"></script>
<script>
  window.dataLayer = window.dataLayer || [];
  function gtag(){dataLayer.push(arguments);}
  gtag('js', new Date());
  gtag('config', 'G-TEL60V1WM9');
</script> -->`,
			want: want{
				code: `<!-- Global Metadata --><meta charset="utf-8">
<meta name="viewport" content="width=device-width">

<link rel="icon" type="image/svg+xml" href="/favicon.svg">
<link rel="alternate icon" type="image/x-icon" href="/favicon.ico">

<link rel="sitemap" href="/sitemap.xml">

<!-- Global CSS -->
<link rel="stylesheet" href="/theme.css">
<link rel="stylesheet" href="/code.css">
<link rel="stylesheet" href="/index.css">

<!-- Preload Fonts -->
<link rel="preconnect" href="https://fonts.googleapis.com">
<link rel="preconnect" href="https://fonts.gstatic.com" crossorigin>
<link href="https://fonts.googleapis.com/css2?family=IBM+Plex+Mono:ital@0;1&display=swap" rel="stylesheet">

<!-- Scrollable a11y code helper -->
<script type="module" src="/make-scrollable-code-focusable.js"></script>

<!-- This is intentionally inlined to avoid FOUC -->
<script>
  const root = document.documentElement;
  const theme = localStorage.getItem('theme');
  if (theme === 'dark' || (!theme) && window.matchMedia('(prefers-color-scheme: dark)').matches) {
    root.classList.add('theme-dark');
  } else {
    root.classList.remove('theme-dark');
  }
</script>

<!-- Global site tag (gtag.js) - Google Analytics -->
<!-- <script async src="https://www.googletagmanager.com/gtag/js?id=G-TEL60V1WM9"></script>
<script>
  window.dataLayer = window.dataLayer || [];
  function gtag(){dataLayer.push(arguments);}
  gtag('js', new Date());
  gtag('config', 'G-TEL60V1WM9');
</script> -->`,
			},
		},
		{
			name: "All components",
			source: `
---
import { Container, Col, Row } from 'react-bootstrap';
---
<Container>
    <Row>
        <Col>
            <h1>Hi!</h1>
        </Col>
    </Row>
</Container>
`,
			want: want{
				frontmatter: []string{`import { Container, Col, Row } from 'react-bootstrap';`},
				metadata:    metadata{modules: []string{`{ module: $$module1, specifier: 'react-bootstrap', assert: {} }`}},
				code:        "${$$renderComponent($$result,'Container',Container,{},{\"default\": () => $$render`\n    ${$$renderComponent($$result,'Row',Row,{},{\"default\": () => $$render`\n        ${$$renderComponent($$result,'Col',Col,{},{\"default\": () => $$render`\n            ${$$maybeRenderHead($$result)}<h1>Hi!</h1>\n        `,})}\n    `,})}`,})}",
			},
		},
		{
			name: "Mixed style siblings",
			source: `<head>
	<style is:global>div { color: red }</style>
	<style is:scoped>div { color: green }</style>
	<style>div { color: blue }</style>
</head>
<div />`,
			want: want{
				code: "<head>\n\n\n\n\n\n\n" + RENDER_HEAD_RESULT + "</head>\n<div class=\"astro-lasntlja\"></div>",
			},
		},
		{
			name:   "spread with double quotation marks",
			source: `<div {...propsFn("string")}/>`,
			want: want{
				code: `${$$maybeRenderHead($$result)}<div${$$spreadAttributes(propsFn("string"))}></div>`,
			},
		},
		{
			name:   "class with spread",
			source: `<div class="something" {...Astro.props} />`,
			want: want{
				code: `${$$maybeRenderHead($$result)}<div class="something"${$$spreadAttributes(Astro.props)}></div>`,
			},
		},
		{
			name:   "class:list with spread",
			source: `<div class:list="something" {...Astro.props} />`,
			want: want{
				code: `${$$maybeRenderHead($$result)}<div class:list="something"${$$spreadAttributes(Astro.props)}></div>`,
			},
		},
		{
			name:   "class list",
			source: `<div class:list={['one', 'variable']} />`,
			want: want{
				code: `${$$maybeRenderHead($$result)}<div${$$addAttribute(['one', 'variable'], "class:list")}></div>`,
			},
		},
		{
			name:   "class and class list simple array",
			source: `<div class="two" class:list={['one', 'variable']} />`,
			want: want{
				code: `${$$maybeRenderHead($$result)}<div${$$addAttribute(['two', ['one', 'variable']], "class:list")}></div>`,
			},
		},
		{
			name:   "class and class list object",
			source: `<div class="two three" class:list={['hello goodbye', { hello: true, world: true }]} />`,
			want: want{
				code: `${$$maybeRenderHead($$result)}<div${$$addAttribute(['two three', ['hello goodbye', { hello: true, world: true }]], "class:list")}></div>`,
			},
		},
		{
			name:   "class and class list set",
			source: `<div class="two three" class:list={[ new Set([{hello: true, world: true}]) ]} />`,
			want: want{
				code: `${$$maybeRenderHead($$result)}<div${$$addAttribute(['two three', [ new Set([{hello: true, world: true}]) ]], "class:list")}></div>`,
			},
		},
		{
			name:   "spread without style or class",
			source: `<div {...Astro.props} />`,
			want: want{
				code: `${$$maybeRenderHead($$result)}<div${$$spreadAttributes(Astro.props)}></div>`,
			},
		},
		{
			name:   "spread with style but no explicit class",
			source: `<style>div { color: red; }</style><div {...Astro.props} />`,
			want: want{
				code: `${$$maybeRenderHead($$result)}<div${$$spreadAttributes(Astro.props,undefined,{"class":"astro-XXXX"})}></div>`,
			},
		},
		{
			name:   "Fragment",
			source: `<body><Fragment><div>Default</div><div>Named</div></Fragment></body>`,
			want: want{
				code: `${$$maybeRenderHead($$result)}<body>${$$renderComponent($$result,'Fragment',Fragment,{},{"default": () => $$render` + BACKTICK + `<div>Default</div><div>Named</div>` + BACKTICK + `,})}</body>`,
			},
		},
		{
			name:   "Fragment shorthand",
			source: `<body><><div>Default</div><div>Named</div></></body>`,
			want: want{
				code: `${$$maybeRenderHead($$result)}<body>${$$renderComponent($$result,'Fragment',Fragment,{},{"default": () => $$render` + BACKTICK + `<div>Default</div><div>Named</div>` + BACKTICK + `,})}</body>`,
			},
		},
		{
			name:   "Fragment shorthand only",
			source: `<>Hello</>`,
			want: want{
				code: `${$$renderComponent($$result,'Fragment',Fragment,{},{"default": () => $$render` + BACKTICK + `Hello` + BACKTICK + `,})}`,
			},
		},
		{
			name:   "Fragment literal only",
			source: `<Fragment>world</Fragment>`,
			want: want{
				code: `${$$renderComponent($$result,'Fragment',Fragment,{},{"default": () => $$render` + BACKTICK + `world` + BACKTICK + `,})}`,
			},
		},
		{
			name:   "Fragment slotted",
			source: `<body><Component><><div>Default</div><div>Named</div></></Component></body>`,
			want: want{
				code: `${$$maybeRenderHead($$result)}<body>${$$renderComponent($$result,'Component',Component,{},{"default": () => $$render` + BACKTICK + `${$$renderComponent($$result,'Fragment',Fragment,{},{"default": () => $$render` + BACKTICK + `<div>Default</div><div>Named</div>` + BACKTICK + `,})}` + BACKTICK + `,})}</body>`,
			},
		},
		{
			name:   "Fragment slotted with name",
			source: `<body><Component><Fragment slot=named><div>Default</div><div>Named</div></Fragment></Component></body>`,
			want: want{
				code: `${$$maybeRenderHead($$result)}<body>${$$renderComponent($$result,'Component',Component,{},{"named": () => $$render` + BACKTICK + `${$$renderComponent($$result,'Fragment',Fragment,{"slot":"named"},{"default": () => $$render` + BACKTICK + `<div>Default</div><div>Named</div>` + BACKTICK + `,})}` + BACKTICK + `,})}</body>`,
			},
		},
		{
			name:   "Preserve slots inside custom-element",
			source: `<body><my-element><div slot=name>Name</div><div>Default</div></my-element></body>`,
			want: want{
				code: `${$$maybeRenderHead($$result)}<body>${$$renderComponent($$result,'my-element','my-element',{},{"default": () => $$render` + BACKTICK + `<div slot="name">Name</div><div>Default</div>` + BACKTICK + `,})}</body>`,
			},
		},
		{
			name:   "Preserve namespaces",
			source: `<svg xmlns="http://www.w3.org/2000/svg" xmlns:xlink="http://www.w3.org/1999/xlink"><rect xlink:href="#id"></svg>`,
			want: want{
				code: `${$$maybeRenderHead($$result)}<svg xmlns="http://www.w3.org/2000/svg" xmlns:xlink="http://www.w3.org/1999/xlink"><rect xlink:href="#id"></rect></svg>`,
			},
		},
		{
			name:   "Preserve namespaces in expressions",
			source: `<svg xmlns="http://www.w3.org/2000/svg" xmlns:xlink="http://www.w3.org/1999/xlink"><rect xlink:href={` + BACKTICK + `#${iconId}` + BACKTICK + `}></svg>`,
			want: want{
				code: `${$$maybeRenderHead($$result)}<svg xmlns="http://www.w3.org/2000/svg" xmlns:xlink="http://www.w3.org/1999/xlink"><rect ${$$addAttribute(` + BACKTICK + `#${iconId}` + BACKTICK + `, "xlink:href")}></rect></svg>`,
			},
		},
		{
			name:   "Preserve namespaces for components",
			source: `<Component some:thing="foobar">`,
			want: want{
				code: `${$$renderComponent($$result,'Component',Component,{"some:thing":"foobar"})}`,
			},
		},
		{
			name: "import.meta.env",
			source: fmt.Sprintf(`---
import Header from '../../components/Header.jsx'
import Footer from '../../components/Footer.astro'
import ProductPageContent from '../../components/ProductPageContent.jsx';

export async function getStaticPaths() {
  let products = await fetch(%s${import.meta.env.PUBLIC_NETLIFY_URL}/.netlify/functions/get-product-list%s)
    .then(res => res.json()).then((response) => {
      console.log('--- built product pages ---')
      return response.products.edges
    });

  return products.map((p, i) => {
    return {
      params: {pid: p.node.handle},
      props: {product: p},
    };
  });
}

const { product } = Astro.props;
---

<!doctype html>
<html lang="en">
<head>
  <meta charset="UTF-8">
  <meta name="viewport" content="width=device-width, initial-scale=1">
  <title>Shoperoni | Buy {product.node.title}</title>

  <link rel="icon" type="image/svg+xml" href="/favicon.svg">
  <link rel="stylesheet" href="/style/global.css">
</head>
<body>
  <Header />
  <div class="product-page">
    <article>
      <ProductPageContent client:visible product={product.node} />
    </article>
  </div>
  <Footer />
</body>
</html>`, BACKTICK, BACKTICK),
			want: want{
				code: `<html lang="en">
<head>
  <meta charset="UTF-8">
  <meta name="viewport" content="width=device-width, initial-scale=1">
  <title>Shoperoni | Buy ${product.node.title}</title>

  <link rel="icon" type="image/svg+xml" href="/favicon.svg">
  <link rel="stylesheet" href="/style/global.css">
` + RENDER_HEAD_RESULT + `</head>
<body>
  ${$$renderComponent($$result,'Header',Header,{})}
  <div class="product-page">
    <article>
      ${$$renderComponent($$result,'ProductPageContent',ProductPageContent,{"client:visible":true,"product":(product.node),"client:component-hydration":"visible","client:component-path":("../../components/ProductPageContent.jsx"),"client:component-export":("default")})}
    </article>
  </div>
  ${$$renderComponent($$result,'Footer',Footer,{})}
</body></html>
`,
				frontmatter: []string{
					`import Header from '../../components/Header.jsx'
import Footer from '../../components/Footer.astro'
import ProductPageContent from '../../components/ProductPageContent.jsx';`,
					"const { product } = Astro.props;",
				},
				getStaticPaths: fmt.Sprintf(`export async function getStaticPaths() {
  let products = await fetch(%s${import.meta.env.PUBLIC_NETLIFY_URL}/.netlify/functions/get-product-list%s)
    .then(res => res.json()).then((response) => {
      console.log('--- built product pages ---')
      return response.products.edges
    });

  return products.map((p, i) => {
    return {
      params: {pid: p.node.handle},
      props: {product: p},
    };
  });
}`, BACKTICK, BACKTICK),
				metadata: metadata{
					modules: []string{`{ module: $$module1, specifier: '../../components/Header.jsx', assert: {} }`,
						`{ module: $$module2, specifier: '../../components/Footer.astro', assert: {} }`,
						`{ module: $$module3, specifier: '../../components/ProductPageContent.jsx', assert: {} }`,
					},
					hydratedComponents:  []string{`ProductPageContent`},
					hydrationDirectives: []string{"visible"},
				},
			},
		},
		{
			name: "import.meta",
			source: `---
const components = import.meta.glob("../components/*.astro", {
  import: 'default'
});
---`,
			want: want{
				frontmatter: []string{"", `const components = import.meta.glob("../components/*.astro", {
  import: 'default'
});`},
			},
		},
		{
			name:   "doctype",
			source: `<!DOCTYPE html><div/>`,
			want: want{
				code: `${$$maybeRenderHead($$result)}<div></div>`,
			},
		},
		{
			name: "select option expression",
			source: `---
const value = 'test';
---
<select><option>{value}</option></select>`,
			want: want{
				frontmatter: []string{"", "const value = 'test';"},
				code:        `${$$maybeRenderHead($$result)}<select><option>${value}</option></select>`,
			},
		},
		{
			name: "select nested option",
			source: `---
const value = 'test';
---
<select>{value && <option>{value}</option>}</select>`,
			want: want{
				frontmatter: []string{"", "const value = 'test';"},
				code:        `${$$maybeRenderHead($$result)}<select>${value && $$render` + BACKTICK + `<option>${value}</option>` + BACKTICK + `}</select>`,
			},
		},
		{
			name:   "select map expression",
			source: `<select>{[1, 2, 3].map(num => <option>{num}</option>)}</select><div>Hello world!</div>`,
			want: want{
				code: `${$$maybeRenderHead($$result)}<select>${[1, 2, 3].map(num => $$render` + BACKTICK + `<option>${num}</option>` + BACKTICK + `)}</select><div>Hello world!</div>`,
			},
		},
		{
			name: "textarea",
			source: `---
const value = 'test';
---
<textarea>{value}</textarea>`,
			want: want{
				frontmatter: []string{"", "const value = 'test';"},
				code:        `${$$maybeRenderHead($$result)}<textarea>${value}</textarea>`,
			},
		},
		{
			name:   "textarea inside expression",
			source: `{bool && <textarea>{value}</textarea>} {!bool && <input>}`,
			want: want{
				code: `${bool && $$render` + BACKTICK + `${$$maybeRenderHead($$result)}<textarea>${value}</textarea>` + BACKTICK + `} ${!bool && $$render` + BACKTICK + `<input>` + BACKTICK + `}`,
			},
		},
		{
			name: "table simple case",
			source: `---
const content = "lol";
---

<html>
  <body>
    <table>
      <tr>
        <td>{content}</td>
      </tr>
      {
        (
          <tr>
            <td>1</td>
          </tr>
        )
      }
    </table>Hello
  </body>
</html>
`,
			want: want{
				frontmatter: []string{"", `const content = "lol";`},
				// TODO: This output is INCORRECT, but we're testing a regression
				// The trailing text (`Hello`) shouldn't be consumed by the <table> element!
				code: `<html>
  ${$$maybeRenderHead($$result)}<body>
    <table>
      <tr>
        <td>${content}</td>
      </tr>
      ${
        (
          $$render` + BACKTICK + `<tr>
            <td>1</td>
          </tr>` + BACKTICK + `
        )
      }    Hello
  </table></body>
</html>`,
			},
		},
		{
			name: "table expressions (no implicit tbody)",
			source: `---
const items = ["Dog", "Cat", "Platipus"];
---
<table>{items.map(item => (<tr><td>{item}</td></tr>))}</table>`,
			want: want{
				frontmatter: []string{"", `const items = ["Dog", "Cat", "Platipus"];`},
				code:        `${$$maybeRenderHead($$result)}<table>${items.map(item => ($$render` + BACKTICK + `<tr><td>${item}</td></tr>` + BACKTICK + `))}</table>`,
			},
		},
		{
			name:   "table caption expression",
			source: `<table><caption>{title}</caption><tr><td>Hello</td></tr></table>`,
			want: want{
				code: `${$$maybeRenderHead($$result)}<table><caption>${title}</caption><tr><td>Hello</td></tr></table>`,
			},
		},
		{
			name: "tbody expressions",
			source: `---
const items = ["Dog", "Cat", "Platipus"];
---
<table><tr><td>Name</td></tr>{items.map(item => (<tr><td>{item}</td></tr>))}</table>`,
			want: want{
				frontmatter: []string{"", `const items = ["Dog", "Cat", "Platipus"];`},
				code:        `${$$maybeRenderHead($$result)}<table><tr><td>Name</td></tr>${items.map(item => ($$render` + BACKTICK + `<tr><td>${item}</td></tr>` + BACKTICK + `))}</table>`,
			},
		},
		{
			name: "tbody expressions 2",
			source: `---
const items = ["Dog", "Cat", "Platipus"];
---
<table><tr><td>Name</td></tr>{items.map(item => (<tr><td>{item}</td><td>{item + 's'}</td></tr>))}</table>`,
			want: want{
				frontmatter: []string{"", `const items = ["Dog", "Cat", "Platipus"];`},
				code:        `${$$maybeRenderHead($$result)}<table><tr><td>Name</td></tr>${items.map(item => ($$render` + BACKTICK + `<tr><td>${item}</td><td>${item + 's'}</td></tr>` + BACKTICK + `))}</table>`,
			},
		},
		{
			name:   "tbody expressions 3",
			source: `<table><tbody>{rows.map(row => (<tr><td><strong>{row}</strong></td></tr>))}</tbody></table>`,
			want: want{
				code: `${$$maybeRenderHead($$result)}<table><tbody>${rows.map(row => ($$render` + BACKTICK + `<tr><td><strong>${row}</strong></td></tr>` + BACKTICK + `))}</tbody></table>`,
			},
		},
		{
			name:   "td expressions",
			source: `<table><tr><td><h2>Row 1</h2></td><td>{title}</td></tr></table>`,
			want: want{
				code: `${$$maybeRenderHead($$result)}<table><tr><td><h2>Row 1</h2></td><td>${title}</td></tr></table>`,
			},
		},
		{
			name:   "td expressions II",
			source: `<table>{data.map(row => <tr>{row.map(cell => <td>{cell}</td>)}</tr>)}</table>`,
			want: want{
				code: "${$$maybeRenderHead($$result)}<table>${data.map(row => $$render`<tr>${row.map(cell => $$render`<td>${cell}</td>`)}</tr>`)}</table>",
			},
		},
		{
			name:   "self-closing td",
			source: `<table>{data.map(row => <tr>{row.map(cell => <td set:html={cell} />)}</tr>)}</table>`,
			want: want{
				code: "${$$maybeRenderHead($$result)}<table>${data.map(row => $$render`<tr>${row.map(cell => $$render`<td>${$$unescapeHTML(cell)}</td>`)}</tr>`)}</table>",
			},
		},
		{
			name:   "th expressions",
			source: `<table><thead><tr><th>{title}</th></tr></thead></table>`,
			want: want{
				code: `${$$maybeRenderHead($$result)}<table><thead><tr><th>${title}</th></tr></thead></table>`,
			},
		},
		{
			name:   "tr only",
			source: `<tr><td>col 1</td><td>col 2</td><td>{foo}</td></tr>`,
			want: want{
				code: `${$$maybeRenderHead($$result)}<tr><td>col 1</td><td>col 2</td><td>${foo}</td></tr>`,
			},
		},
		{
			name:   "caption only",
			source: `<caption>Hello world!</caption>`,
			want: want{
				code: `${$$maybeRenderHead($$result)}<caption>Hello world!</caption>`,
			},
		},
		{
			name:   "anchor expressions",
			source: `<a>{expr}</a>`,
			want: want{
				code: `${$$maybeRenderHead($$result)}<a>${expr}</a>`,
			},
		},
		{
			name:   "anchor inside expression",
			source: `{true && <a>expr</a>}`,
			want: want{
				code: `${true && $$render` + BACKTICK + `${$$maybeRenderHead($$result)}<a>expr</a>` + BACKTICK + `}`,
			},
		},
		{
			name:   "anchor content",
			source: `<a><div><h3></h3><ul><li>{expr}</li></ul></div></a>`,
			want: want{
				code: `${$$maybeRenderHead($$result)}<a><div><h3></h3><ul><li>${expr}</li></ul></div></a>`,
			},
		},
		{
			name:   "small expression",
			source: `<div><small>{a}</small>{data.map(a => <Component value={a} />)}</div>`,
			want: want{
				code: `${$$maybeRenderHead($$result)}<div><small>${a}</small>${data.map(a => $$render` + BACKTICK + `${$$renderComponent($$result,'Component',Component,{"value":(a)})}` + BACKTICK + `)}</div>`,
			},
		},
		{
			name:   "division inside expression",
			source: `<div>{16 / 4}</div>`,
			want: want{
				code: `${$$maybeRenderHead($$result)}<div>${16 / 4}</div>`,
			},
		},
		{
			name:   "escaped entity",
			source: `<img alt="A person saying &#x22;hello&#x22;">`,
			want: want{
				code: `${$$maybeRenderHead($$result)}<img alt="A person saying &quot;hello&quot;">`,
			},
		},
		{
			name:   "textarea in form",
			source: `<html><Component><form><textarea></textarea></form></Component></html>`,
			want: want{
				code: `<html>${$$renderComponent($$result,'Component',Component,{},{"default": () => $$render` + BACKTICK + `${$$maybeRenderHead($$result)}<form><textarea></textarea></form>` + BACKTICK + `,})}</html>`,
			},
		},
		{
			name:   "select in form",
			source: `<form><select>{options.map((option) => (<option value={option.id}>{option.title}</option>))}</select><div><label>Title 3</label><input type="text" /></div><button type="submit">Submit</button></form>`,
			want: want{
				code: `${$$maybeRenderHead($$result)}<form><select>${options.map((option) => ($$render` + BACKTICK + `<option${$$addAttribute(option.id, "value")}>${option.title}</option>` + BACKTICK + `))}</select><div><label>Title 3</label><input type="text"></div><button type="submit">Submit</button></form>`,
			},
		},
		{
			name:   "Expression in form followed by other sibling forms",
			source: "<form><p>No expression here. So the next form will render.</p></form><form><h3>{data.formLabelA}</h3></form><form><h3>{data.formLabelB}</h3></form><form><p>No expression here, but the last form before me had an expression, so my form didn't render.</p></form><form><h3>{data.formLabelC}</h3></form><div><p>Here is some in-between content</p></div><form><h3>{data.formLabelD}</h3></form>",
			want: want{
				code: "${$$maybeRenderHead($$result)}<form><p>No expression here. So the next form will render.</p></form><form><h3>${data.formLabelA}</h3></form><form><h3>${data.formLabelB}</h3></form><form><p>No expression here, but the last form before me had an expression, so my form didn't render.</p></form><form><h3>${data.formLabelC}</h3></form><div><p>Here is some in-between content</p></div><form><h3>${data.formLabelD}</h3></form>",
			},
		},
		{
			name:   "slot inside of Base",
			source: `<Base title="Home"><div>Hello</div></Base>`,
			want: want{
				code: `${$$renderComponent($$result,'Base',Base,{"title":"Home"},{"default": () => $$render` + BACKTICK + `${$$maybeRenderHead($$result)}<div>Hello</div>` + BACKTICK + `,})}`,
			},
		},
		{
			name:   "user-defined `implicit` is printed",
			source: `<html implicit></html>`,
			want: want{
				code: `<html implicit></html>`,
			},
		},
		{
			name: "css comment doesn’t produce semicolon",
			source: `<style>/* comment */.container {
    padding: 2rem;
	}
</style><div class="container">My Text</div>`,

			want: want{
				code: `${$$maybeRenderHead($$result)}<div class="container astro-sj3wye6h">My Text</div>`,
			},
		},
		{
			name: "sibling expressions",
			source: `<html><body>
  <table>
  {true ? (<tr><td>Row 1</td></tr>) : null}
  {true ? (<tr><td>Row 2</td></tr>) : null}
  {true ? (<tr><td>Row 3</td></tr>) : null}
  </table>
</body>`,
			want: want{
				code: fmt.Sprintf(`<html>${$$maybeRenderHead($$result)}<body>
  <table>
  ${true ? ($$render%s<tr><td>Row 1</td></tr>%s) : null}
  ${true ? ($$render%s<tr><td>Row 2</td></tr>%s) : null}
  ${true ? ($$render%s<tr><td>Row 3</td></tr>%s) : null}
  </table>
</body></html>`, BACKTICK, BACKTICK, BACKTICK, BACKTICK, BACKTICK, BACKTICK),
			},
		},
		{
			name:   "table",
			source: "<table><tr>{[0,1,2].map(x => (<td>{x}</td>))}</tr></table>",
			want: want{
				code: "${$$maybeRenderHead($$result)}<table><tr>${[0,1,2].map(x => ($$render`<td>${x}</td>`))}</tr></table>",
			},
		},
		{
			name:   "table II",
			source: "<table><thead><tr>{['Hey','Ho'].map((item)=> <th scope=\"col\">{item}</th>)}</tr></thead></table>",
			want: want{
				code: "${$$maybeRenderHead($$result)}<table><thead><tr>${['Hey','Ho'].map((item)=> $$render`<th scope=\"col\">${item}</th>`)}</tr></thead></table>",
			},
		},
		{
			name:   "table III",
			source: "<table><tbody><tr><td>Cell</td><Cell /><Cell /><Cell /></tr></tbody></table>",
			want: want{
				code: "${$$maybeRenderHead($$result)}<table><tbody><tr><td>Cell</td>${$$renderComponent($$result,'Cell',Cell,{})}${$$renderComponent($$result,'Cell',Cell,{})}${$$renderComponent($$result,'Cell',Cell,{})}</tr></tbody></table>",
			},
		},
		{
			name:   "table IV",
			source: "<body><div><tr><td>hello world</td></tr></div></body>",
			want: want{
				code: "${$$maybeRenderHead($$result)}<body><div><tr><td>hello world</td></tr></div></body>",
			},
		},
		{
			name:   "table slot I",
			source: "<table><slot /></table>",
			want: want{
				code: "${$$maybeRenderHead($$result)}<table>${$$renderSlot($$result,$$slots[\"default\"])}</table>",
			},
		},
		{
			name:   "table slot II",
			source: "<table><tr><slot /></tr></table>",
			want: want{
				code: "${$$maybeRenderHead($$result)}<table><tr>${$$renderSlot($$result,$$slots[\"default\"])}</tr></table>",
			},
		},
		{
			name:   "table slot III",
			source: "<table><td><slot /></td></table>",
			want: want{
				code: "${$$maybeRenderHead($$result)}<table><td>${$$renderSlot($$result,$$slots[\"default\"])}</td></table>",
			},
		},
		{
			name:   "table slot IV",
			source: "<table><thead><slot /></thead></table>",
			want: want{
				code: "${$$maybeRenderHead($$result)}<table><thead>${$$renderSlot($$result,$$slots[\"default\"])}</thead></table>",
			},
		},
		{
			name:   "table slot V",
			source: "<table><tbody><slot /></tbody></table>",
			want: want{
				code: "${$$maybeRenderHead($$result)}<table><tbody>${$$renderSlot($$result,$$slots[\"default\"])}</tbody></table>",
			},
		},
		{
			name:   "XElement",
			source: `<XElement {...attrs}></XElement>{onLoadString ? <script data-something></script> : null }`,
			want: want{
				code: fmt.Sprintf(`${$$renderComponent($$result,'XElement',XElement,{...(attrs)})}${onLoadString ? $$render%s<script data-something></script>%s : null }`, BACKTICK, BACKTICK),
			},
		},
		{
			name:   "Empty expression",
			source: "<body>({})</body>",
			want: want{
				code: `${$$maybeRenderHead($$result)}<body>(${(void 0)})</body>`,
			},
		},
		{
			name:   "Empty attribute expression",
			source: "<body attr={}></body>",
			want: want{
				code: `${$$maybeRenderHead($$result)}<body${$$addAttribute((void 0), "attr")}></body>`,
			},
		},
		{
			name:   "is:raw",
			source: "<article is:raw><% awesome %></article>",
			want: want{
				code: `${$$maybeRenderHead($$result)}<article><% awesome %></article>`,
			},
		},
		{
			name:   "Component is:raw",
			source: "<Component is:raw>{<% awesome %>}</Component>",
			want: want{
				code: "${$$renderComponent($$result,'Component',Component,{},{\"default\": () => $$render`{<% awesome %>}`,})}",
			},
		},
		{
			name:   "set:html",
			source: "<article set:html={content} />",
			want: want{
				code: `${$$maybeRenderHead($$result)}<article>${$$unescapeHTML(content)}</article>`,
			},
		},
		{
			name:   "set:html with quoted attribute",
			source: `<article set:html="content" />`,
			want: want{
				code: `${$$maybeRenderHead($$result)}<article>${"content"}</article>`,
			},
		},
		{
			name:   "set:html with template literal attribute without variable",
			source: `<article set:html=` + BACKTICK + `content` + BACKTICK + ` />`,
			want: want{
				code: `${$$maybeRenderHead($$result)}<article>${` + BACKTICK + `content` + BACKTICK + `}</article>`,
			},
		},
		{
			name:   "set:html with template literal attribute with variable",
			source: `<article set:html=` + BACKTICK + `${content}` + BACKTICK + ` />`,
			want: want{
				code: `${$$maybeRenderHead($$result)}<article>${` + BACKTICK + `${content}` + BACKTICK + `}</article>`,
			},
		},
		{
			name:   "set:text",
			source: "<article set:text={content} />",
			want: want{
				code: `${$$maybeRenderHead($$result)}<article>${content}</article>`,
			},
		},
		{
			name:   "set:text with quoted attribute",
			source: `<article set:text="content" />`,
			want: want{
				code: `${$$maybeRenderHead($$result)}<article>content</article>`,
			},
		},
		{
			name:   "set:text with template literal attribute without variable",
			source: `<article set:text=` + BACKTICK + `content` + BACKTICK + ` />`,
			want: want{
				code: `${$$maybeRenderHead($$result)}<article>${` + BACKTICK + `content` + BACKTICK + `}</article>`,
			},
		},
		{
			name:   "set:text with template literal attribute with variable",
			source: `<article set:text=` + BACKTICK + `${content}` + BACKTICK + ` />`,
			want: want{
				code: `${$$maybeRenderHead($$result)}<article>${` + BACKTICK + `${content}` + BACKTICK + `}</article>`,
			}},
		{
			name:   "set:html on Component",
			source: `<Component set:html={content} />`,
			want: want{
				code: `${$$renderComponent($$result,'Component',Component,{},{"default": () => $$render` + "`${$$unescapeHTML(content)}`," + `})}`,
			},
		},
		{
			name:   "set:html on Component with quoted attribute",
			source: `<Component set:html="content" />`,
			want: want{
				code: `${$$renderComponent($$result,'Component',Component,{},{"default": () => $$render` + BACKTICK + `${"content"}` + BACKTICK + `,})}`,
			},
		},
		{
			name:   "set:html on Component with template literal attribute without variable",
			source: `<Component set:html=` + BACKTICK + `content` + BACKTICK + ` />`,
			want: want{
				code: `${$$renderComponent($$result,'Component',Component,{},{"default": () => $$render` + BACKTICK + `${` + BACKTICK + `content` + BACKTICK + `}` + BACKTICK + `,})}`,
			},
		},
		{
			name:   "set:html on Component with template literal attribute with variable",
			source: `<Component set:html=` + BACKTICK + `${content}` + BACKTICK + ` />`,
			want: want{
				code: `${$$renderComponent($$result,'Component',Component,{},{"default": () => $$render` + BACKTICK + `${` + BACKTICK + `${content}` + BACKTICK + `}` + BACKTICK + `,})}`,
			},
		},
		{
			name:   "set:text on Component",
			source: "<Component set:text={content} />",
			want: want{
				code: `${$$renderComponent($$result,'Component',Component,{},{"default": () => $$render` + "`${content}`," + `})}`,
			},
		},
		{
			name:   "set:text on Component with quoted attribute",
			source: `<Component set:text="content" />`,
			want: want{
				code: `${$$renderComponent($$result,'Component',Component,{},{"default": () => $$render` + BACKTICK + `content` + BACKTICK + `,})}`,
			},
		},
		{
			name:   "set:text on Component with template literal attribute without variable",
			source: `<Component set:text=` + BACKTICK + `content` + BACKTICK + ` />`,
			want: want{
				code: `${$$renderComponent($$result,'Component',Component,{},{"default": () => $$render` + BACKTICK + `${` + BACKTICK + `content` + BACKTICK + `}` + BACKTICK + `,})}`,
			},
		},
		{
			name:   "set:text on Component with template literal attribute with variable",
			source: `<Component set:text=` + BACKTICK + `${content}` + BACKTICK + ` />`,
			want: want{
				code: `${$$renderComponent($$result,'Component',Component,{},{"default": () => $$render` + BACKTICK + `${` + BACKTICK + `${content}` + BACKTICK + `}` + BACKTICK + `,})}`,
			},
		},
		{
			name:   "set:html on custom-element",
			source: "<custom-element set:html={content} />",
			want: want{
				code: `${$$renderComponent($$result,'custom-element','custom-element',{},{"default": () => $$render` + "`${$$unescapeHTML(content)}`," + `})}`,
			},
		},
		{
			name:   "set:html on custom-element with quoted attribute",
			source: `<custom-element set:html="content" />`,
			want: want{
				code: `${$$renderComponent($$result,'custom-element','custom-element',{},{"default": () => $$render` + BACKTICK + `${"content"}` + BACKTICK + `,})}`,
			},
		},
		{
			name:   "set:html on custom-element with template literal attribute without variable",
			source: `<custom-element set:html=` + BACKTICK + `content` + BACKTICK + ` />`,
			want: want{
				code: `${$$renderComponent($$result,'custom-element','custom-element',{},{"default": () => $$render` + BACKTICK + `${` + BACKTICK + `content` + BACKTICK + `}` + BACKTICK + `,})}`,
			},
		},
		{
			name:   "set:html on custom-element with template literal attribute with variable",
			source: `<custom-element set:html=` + BACKTICK + `${content}` + BACKTICK + ` />`,
			want: want{
				code: `${$$renderComponent($$result,'custom-element','custom-element',{},{"default": () => $$render` + BACKTICK + `${` + BACKTICK + `${content}` + BACKTICK + `}` + BACKTICK + `,})}`,
			},
		},
		{
			name:   "set:text on custom-element",
			source: "<custom-element set:text={content} />",
			want: want{
				code: `${$$renderComponent($$result,'custom-element','custom-element',{},{"default": () => $$render` + "`${content}`," + `})}`,
			},
		},
		{
			name:   "set:text on custom-element with quoted attribute",
			source: `<custom-element set:text="content" />`,
			want: want{
				code: `${$$renderComponent($$result,'custom-element','custom-element',{},{"default": () => $$render` + BACKTICK + `content` + BACKTICK + `,})}`,
			},
		},
		{
			name:   "set:text on custom-element with template literal attribute without variable",
			source: `<custom-element set:text=` + BACKTICK + `content` + BACKTICK + ` />`,
			want: want{
				code: `${$$renderComponent($$result,'custom-element','custom-element',{},{"default": () => $$render` + BACKTICK + `${` + BACKTICK + `content` + BACKTICK + `}` + BACKTICK + `,})}`,
			},
		},
		{
			name:   "set:text on custom-element with template literal attribute with variable",
			source: `<custom-element set:text=` + BACKTICK + `${content}` + BACKTICK + ` />`,
			want: want{
				code: `${$$renderComponent($$result,'custom-element','custom-element',{},{"default": () => $$render` + BACKTICK + `${` + BACKTICK + `${content}` + BACKTICK + `}` + BACKTICK + `,})}`,
			},
		},
		{
			name:   "set:html on self-closing tag",
			source: "<article set:html={content} />",
			want: want{
				code: `${$$maybeRenderHead($$result)}<article>${$$unescapeHTML(content)}</article>`,
			},
		},
		{
			name:   "set:html on self-closing tag with quoted attribute",
			source: `<article set:html="content" />`,
			want: want{
				code: `${$$maybeRenderHead($$result)}<article>${"content"}</article>`,
			},
		},
		{
			name:   "set:html on self-closing tag with template literal attribute without variable",
			source: `<article set:html=` + BACKTICK + `content` + BACKTICK + ` />`,
			want: want{
				code: `${$$maybeRenderHead($$result)}<article>${` + BACKTICK + `content` + BACKTICK + `}</article>`,
			},
		},
		{
			name:   "set:html on self-closing tag with template literal attribute with variable",
			source: `<article set:html=` + BACKTICK + `${content}` + BACKTICK + ` />`,
			want: want{
				code: `${$$maybeRenderHead($$result)}<article>${` + BACKTICK + `${content}` + BACKTICK + `}</article>`,
			},
		},
		{
			name:   "set:html with other attributes",
			source: "<article set:html={content} cool=\"true\" />",
			want: want{
				code: `${$$maybeRenderHead($$result)}<article cool="true">${$$unescapeHTML(content)}</article>`,
			},
		},
		{
			name:   "set:html with quoted attribute and other attributes",
			source: `<article set:html="content" cool="true" />`,
			want: want{
				code: `${$$maybeRenderHead($$result)}<article cool="true">${"content"}</article>`,
			},
		},
		{
			name:   "set:html with template literal attribute without variable and other attributes",
			source: `<article set:html=` + BACKTICK + `content` + BACKTICK + ` cool="true" />`,
			want: want{
				code: `${$$maybeRenderHead($$result)}<article cool="true">${` + BACKTICK + `content` + BACKTICK + `}</article>`,
			},
		},
		{
			name:   "set:html with template literal attribute with variable and other attributes",
			source: `<article set:html=` + BACKTICK + `${content}` + BACKTICK + ` cool="true" />`,
			want: want{
				code: `${$$maybeRenderHead($$result)}<article cool="true">${` + BACKTICK + `${content}` + BACKTICK + `}</article>`,
			},
		},
		{
			name:   "set:html on empty tag",
			source: "<article set:html={content}></article>",
			want: want{
				code: `${$$maybeRenderHead($$result)}<article>${$$unescapeHTML(content)}</article>`,
			},
		},
		{
			name:   "set:html on empty tag with quoted attribute",
			source: `<article set:html="content"></article>`,
			want: want{
				code: `${$$maybeRenderHead($$result)}<article>${"content"}</article>`,
			},
		},
		{
			name:   "set:html on empty tag with template literal attribute without variable",
			source: `<article set:html=` + BACKTICK + `content` + BACKTICK + `></article>`,
			want: want{
				code: `${$$maybeRenderHead($$result)}<article>${` + BACKTICK + `content` + BACKTICK + `}</article>`,
			},
		},
		{
			name:   "set:html on empty tag with template literal attribute with variable",
			source: `<article set:html=` + BACKTICK + `${content}` + BACKTICK + `></article>`,
			want: want{
				code: `${$$maybeRenderHead($$result)}<article>${` + BACKTICK + `${content}` + BACKTICK + `}</article>`,
			},
		},
		{
			// If both "set:*" directives are passed, we only respect the first one
			name:   "set:html and set:text",
			source: "<article set:html={content} set:text={content} />",
			want: want{
				code: `${$$maybeRenderHead($$result)}<article>${$$unescapeHTML(content)}</article>`,
			},
		},
		//
		{
			name:   "set:html on tag with children",
			source: "<article set:html={content}>!!!</article>",
			want: want{
				code: `${$$maybeRenderHead($$result)}<article>${$$unescapeHTML(content)}</article>`,
			},
		},
		{
			name:   "set:html on tag with children and quoted attribute",
			source: `<article set:html="content">!!!</article>`,
			want: want{
				code: `${$$maybeRenderHead($$result)}<article>${"content"}</article>`,
			},
		},
		{
			name:   "set:html on tag with children and template literal attribute without variable",
			source: `<article set:html=` + BACKTICK + `content` + BACKTICK + `>!!!</article>`,
			want: want{
				code: `${$$maybeRenderHead($$result)}<article>${` + BACKTICK + `content` + BACKTICK + `}</article>`,
			},
		},
		{
			name:   "set:html on tag with children and template literal attribute with variable",
			source: `<article set:html=` + BACKTICK + `${content}` + BACKTICK + `>!!!</article>`,
			want: want{
				code: `${$$maybeRenderHead($$result)}<article>${` + BACKTICK + `${content}` + BACKTICK + `}</article>`,
			},
		},
		{
			name:   "set:html on tag with empty whitespace",
			source: "<article set:html={content}>   </article>",
			want: want{
				code: `${$$maybeRenderHead($$result)}<article>${$$unescapeHTML(content)}</article>`,
			},
		},
		{
			name:   "set:html on tag with empty whitespace and quoted attribute",
			source: `<article set:html="content">   </article>`,
			want: want{
				code: `${$$maybeRenderHead($$result)}<article>${"content"}</article>`,
			},
		},
		{
			name:   "set:html on tag with empty whitespace and template literal attribute without variable",
			source: `<article set:html=` + BACKTICK + `content` + BACKTICK + `>   </article>`,
			want: want{
				code: `${$$maybeRenderHead($$result)}<article>${` + BACKTICK + `content` + BACKTICK + `}</article>`,
			},
		},
		{
			name:   "set:html on tag with empty whitespace and template literal attribute with variable",
			source: `<article set:html=` + BACKTICK + `${content}` + BACKTICK + `>   </article>`,
			want: want{
				code: `${$$maybeRenderHead($$result)}<article>${` + BACKTICK + `${content}` + BACKTICK + `}</article>`,
			},
		},
		{
			name:   "set:html on script",
			source: "<script set:html={content} />",
			want: want{
				code: `<script>${$$unescapeHTML(content)}</script>`,
			},
		},
		{
			name:   "set:html on script with quoted attribute",
			source: `<script set:html="alert(1)" />`,
			want: want{
				code: `<script>${"alert(1)"}</script>`,
			},
		},
		{
			name:   "set:html on script with template literal attribute without variable",
			source: `<script set:html=` + BACKTICK + `alert(1)` + BACKTICK + ` />`,
			want: want{
				code: `<script>${` + BACKTICK + `alert(1)` + BACKTICK + `}</script>`,
			},
		},
		{
			name:   "set:html on script with template literal attribute with variable",
			source: `<script set:html=` + BACKTICK + `${content}` + BACKTICK + ` />`,
			want: want{
				code: `<script>${` + BACKTICK + `${content}` + BACKTICK + `}</script>`,
			},
		},
		{
			name:   "set:html on style",
			source: "<style set:html={content} />",
			want: want{
				code: `<style>${$$unescapeHTML(content)}</style>`,
			},
		},
		{
			name:   "set:html on style with quoted attribute",
			source: `<style set:html="h1{color:green;}" />`,
			want: want{
				code: `<style>${"h1{color:green;}"}</style>`,
			},
		},
		{
			name:   "set:html on style with template literal attribute without variable",
			source: `<style set:html=` + BACKTICK + `h1{color:green;}` + BACKTICK + ` />`,
			want: want{
				code: `<style>${` + BACKTICK + `h1{color:green;}` + BACKTICK + `}</style>`,
			},
		},
		{
			name:   "set:html on style with template literal attribute with variable",
			source: `<style set:html=` + BACKTICK + `${content}` + BACKTICK + ` />`,
			want: want{
				code: `<style>${` + BACKTICK + `${content}` + BACKTICK + `}</style>`,
			},
		},
		{
			name:   "set:html on Fragment",
			source: "<Fragment set:html={\"<p>&#x3C;i>This should NOT be italic&#x3C;/i></p>\"} />",
			want: want{
				code: "${$$renderComponent($$result,'Fragment',Fragment,{},{\"default\": () => $$render`${$$unescapeHTML(\"<p>&#x3C;i>This should NOT be italic&#x3C;/i></p>\")}`,})}",
			},
		},
		{
			name:   "set:html on Fragment with quoted attribute",
			source: "<Fragment set:html=\"<p>&#x3C;i>This should NOT be italic&#x3C;/i></p>\" />",
			want: want{
				code: "${$$renderComponent($$result,'Fragment',Fragment,{},{\"default\": () => $$render`${\"<p><i>This should NOT be italic</i></p>\"}`,})}",
			},
		},
		{
			name:   "set:html on Fragment with template literal attribute without variable",
			source: "<Fragment set:html=`<p>&#x3C;i>This should NOT be italic&#x3C;/i></p>` />",
			want: want{
				code: "${$$renderComponent($$result,'Fragment',Fragment,{},{\"default\": () => $$render`${`<p><i>This should NOT be italic</i></p>`}`,})}",
			},
		},
		{
			name:   "set:html on Fragment with template literal attribute with variable",
			source: `<Fragment set:html=` + BACKTICK + `${content}` + BACKTICK + ` />`,
			want: want{
				code: `${$$renderComponent($$result,'Fragment',Fragment,{},{"default": () => $$render` + BACKTICK + `${` + BACKTICK + `${content}` + BACKTICK + `}` + BACKTICK + `,})}`,
			},
		},
		{
			name:   "define:vars on style",
			source: "<style>h1{color:green;}</style><style define:vars={{color:'green'}}>h1{color:var(--color)}</style><h1>testing</h1>",
			want: want{
				code:        `${$$maybeRenderHead($$result)}<h1 class="astro-vfs5oemv"${$$addAttribute($$definedVars, "style")}>testing</h1>`,
				definedVars: []string{"{color:'green'}"},
			},
		},
		{
			name:   "define:vars on style tag with style shorthand attribute on element",
			source: "<style define:vars={{color:'green'}}>h1{color:var(--color)}</style><h1 {style}>testing</h1>",
			want: want{
				code:        `${$$maybeRenderHead($$result)}<h1${$$addAttribute(` + BACKTICK + `${style}; ${$$definedVars}` + BACKTICK + `, "style")} class="astro-yiefzsdv">testing</h1>`,
				definedVars: []string{"{color:'green'}"},
			},
		},
		{
			name:   "define:vars on style tag with style expression attribute on element",
			source: "<style define:vars={{color:'green'}}>h1{color:var(--color)}</style><h1 style={myStyles}>testing</h1>",
			want: want{
				code:        `${$$maybeRenderHead($$result)}<h1${$$addAttribute(` + BACKTICK + `${myStyles}; ${$$definedVars}` + BACKTICK + `, "style")} class="astro-zwheddu6">testing</h1>`,
				definedVars: []string{"{color:'green'}"},
			},
		},
		{
			name:   "define:vars on style tag with style empty attribute on element",
			source: "<style define:vars={{color:'green'}}>h1{color:var(--color)}</style><h1 style>testing</h1>",
			want: want{
				code:        `${$$maybeRenderHead($$result)}<h1${$$addAttribute($$definedVars, "style")} class="astro-yvzw3g7h">testing</h1>`,
				definedVars: []string{"{color:'green'}"},
			},
		},
		{
			name:   "define:vars on style tag with style quoted attribute on element",
			source: "<style define:vars={{color:'green'}}>h1{color:var(--color)}</style><h1 style='color: yellow;'>testing</h1>",
			want: want{
				code:        `${$$maybeRenderHead($$result)}<h1${$$addAttribute(` + BACKTICK + `${"color: yellow;"}; ${$$definedVars}` + BACKTICK + `, "style")} class="astro-rrt5rq2h">testing</h1>`,
				definedVars: []string{"{color:'green'}"},
			},
		},
		{
			name:   "define:vars on style tag with style template literal attribute on element",
			source: "<style define:vars={{color:'green'}}>h1{color:var(--color)}</style><h1 style=`color: ${color};`>testing</h1>",
			want: want{
				code:        `${$$maybeRenderHead($$result)}<h1${$$addAttribute(` + BACKTICK + `${` + BACKTICK + `color: ${color};` + BACKTICK + `}; ${$$definedVars}` + BACKTICK + `, "style")} class="astro-33xvgaes">testing</h1>`,
				definedVars: []string{"{color:'green'}"},
			},
		},
		{
			name:   "multiple define:vars on style",
			source: "<style define:vars={{color:'green'}}>h1{color:var(--color)}</style><style define:vars={{color:'red'}}>h2{color:var(--color)}</style><h1>foo</h1><h2>bar</h2>",
			want: want{
				code:        `${$$maybeRenderHead($$result)}<h1 class="astro-6oxbqcst"${$$addAttribute($$definedVars, "style")}>foo</h1><h2 class="astro-6oxbqcst"${$$addAttribute($$definedVars, "style")}>bar</h2>`,
				definedVars: []string{"{color:'red'}", "{color:'green'}"},
			},
		},
		{
			name:   "define:vars on non-root elements",
			source: "<style define:vars={{color:'green'}}>h1{color:var(--color)}</style>{true ? <h1>foo</h1> : <h1>bar</h1>}",
			want: want{
				code:        `${true ? $$render` + BACKTICK + `${$$maybeRenderHead($$result)}<h1 class="astro-34ao5s3b"${$$addAttribute($$definedVars, "style")}>foo</h1>` + BACKTICK + ` : $$render` + BACKTICK + `<h1 class="astro-34ao5s3b"${$$addAttribute($$definedVars, "style")}>bar</h1>` + BACKTICK + `}`,
				definedVars: []string{"{color:'green'}"},
			},
		},
		{
			name: "define:vars on script with StaticExpression turned on",
			// 1. An inline script with is:inline - right
			// 2. A hoisted script - wrong, shown up in scripts.add
			// 3. A define:vars hoisted script
			// 4. A define:vars inline script
			source: `<script is:inline>var one = 'one';</script><script>var two = 'two';</script><script define:vars={{foo:'bar'}}>var three = foo;</script><script is:inline define:vars={{foo:'bar'}}>var four = foo;</script>`,
			want: want{
				code: `<script>var one = 'one';</script><script>(function(){${$$defineScriptVars({foo:'bar'})}var three = foo;})();</script><script>(function(){${$$defineScriptVars({foo:'bar'})}var four = foo;})();</script>`,
				metadata: metadata{
					hoisted: []string{"{ type: 'inline', value: `var two = 'two';` }"},
				},
			},
		},
		{
			name: "define:vars on a module script with imports",
			// Should not wrap with { } scope.
			source: `<script type="module" define:vars={{foo:'bar'}}>import 'foo';\nvar three = foo;</script>`,
			want: want{
				code: `<script type="module">${$$defineScriptVars({foo:'bar'})}import 'foo';\\nvar three = foo;</script>`,
			},
		},
		{
			name:   "comments removed from attribute list",
			source: `<div><h1 {/* comment 1 */} value="1" {/* comment 2 */}>Hello</h1><Component {/* comment 1 */} value="1" {/* comment 2 */} /></div>`,
			want: want{
				code: `${$$maybeRenderHead($$result)}<div><h1 value="1">Hello</h1>${$$renderComponent($$result,'Component',Component,{"value":"1",})}</div>`,
			},
		},
		{
			name:   "includes comments for shorthand attribute",
			source: `<div><h1 {/* comment 1 */ id /* comment 2 */}>Hello</h1><Component {/* comment 1 */ id /* comment 2 */}/></div>`,
			want: want{
				code: `${$$maybeRenderHead($$result)}<div><h1${$$addAttribute(/* comment 1 */ id /* comment 2 */, "id")}>Hello</h1>${$$renderComponent($$result,'Component',Component,{"id":(/* comment 1 */ id /* comment 2 */)})}</div>`,
			},
		},
		{
			name:   "includes comments for expression attribute",
			source: `<div><h1 attr={/* comment 1 */ isTrue ? 1 : 2 /* comment 2 */}>Hello</h1><Component attr={/* comment 1 */ isTrue ? 1 : 2 /* comment 2 */}/></div>`,
			want: want{
				code: `${$$maybeRenderHead($$result)}<div><h1${$$addAttribute(/* comment 1 */ isTrue ? 1 : 2 /* comment 2 */, "attr")}>Hello</h1>${$$renderComponent($$result,'Component',Component,{"attr":(/* comment 1 */ isTrue ? 1 : 2 /* comment 2 */)})}</div>`,
			},
		},
		{
			name:   "comment only expressions are removed I",
			source: `{/* a comment 1 */}<h1>{/* a comment 2*/}Hello</h1>`,
			want: want{
				code: `${$$maybeRenderHead($$result)}<h1>Hello</h1>`,
			},
		},
		{
			name: "comment only expressions are removed II",
			source: `{
    list.map((i) => (
        <Component>
            {
                // hello
            }
        </Component>
    ))
}`,
			want: want{
				code: `${
    list.map((i) => (
        $$render` + BACKTICK + `${$$renderComponent($$result,'Component',Component,{},{})}` + BACKTICK + `
    ))
}`,
			},
		},
		{
			name: "comment only expressions are removed III",
			source: `{
    list.map((i) => (
        <Component>
            {
                /* hello */
            }
        </Component>
    ))
}`,
			want: want{
				code: `${
    list.map((i) => (
        $$render` + BACKTICK + `${$$renderComponent($$result,'Component',Component,{},{})}` + BACKTICK + `
    ))
}`,
			},
		},
		{
			name:   "component with only a script",
			source: "<script>console.log('hello world');</script>",
			want: want{
				code:     ``,
				metadata: metadata{hoisted: []string{"{ type: 'inline', value: `console.log('hello world');` }"}},
			},
		},
		{
			name:     "passes filename into createComponent if passed into the compiler options",
			source:   `<div>test</div>`,
			filename: "/projects/app/src/pages/page.astro",
			want: want{
				code: `${$$maybeRenderHead($$result)}<div>test</div>`,
			},
		},
		{
			name:     "passes escaped filename into createComponent if it contains single quotes",
			source:   `<div>test</div>`,
			filename: "/projects/app/src/pages/page-with-'-quotes.astro",
			want: want{
				code: `${$$maybeRenderHead($$result)}<div>test</div>`,
			},
		},
		{
			name:     "maybeRenderHead not printed for hoisted scripts",
			source:   `<script></script><Layout></Layout>`,
			filename: "/projects/app/src/pages/page.astro",
			want: want{
				code: `${$$renderComponent($$result,'Layout',Layout,{})}`,
			},
		},
		{
			name:     "complex recursive component",
			source:   `{(<Fragment><Fragment set:html={` + BACKTICK + `<${Node.tag} ${stringifyAttributes(Node.attributes)}>` + BACKTICK + `} />{Node.children.map((child) => (<Astro.self node={child} />))}<Fragment set:html={` + BACKTICK + `</${Node.tag}>` + BACKTICK + `} /></Fragment>)}`,
			filename: "/projects/app/src/components/RenderNode.astro",
			want: want{
				code: `${($$render` + BACKTICK + `${$$renderComponent($$result,'Fragment',Fragment,{},{"default": () => $$render` + BACKTICK + `${$$renderComponent($$result,'Fragment',Fragment,{},{"default": () => $$render` + BACKTICK + `${$$unescapeHTML(` + BACKTICK + `<${Node.tag} ${stringifyAttributes(Node.attributes)}>` + BACKTICK + `)}` + BACKTICK + `,})}${Node.children.map((child) => ($$render` + BACKTICK + `${$$renderComponent($$result,'Astro.self',Astro.self,{"node":(child)})}` + BACKTICK + `))}${$$renderComponent($$result,'Fragment',Fragment,{},{"default": () => $$render` + BACKTICK + `${$$unescapeHTML(` + BACKTICK + `</${Node.tag}>` + BACKTICK + `)}` + BACKTICK + `,})}` + BACKTICK + `,})}` + BACKTICK + `)}`,
			},
		},
		{
			name:        "transition:name with an expression",
			source:      `<div transition:name={one + '-' + 'two'}></div>`,
			filename:    "/projects/app/src/pages/page.astro",
			transitions: true,
			want: want{
				code: `${$$maybeRenderHead($$result)}<div${$$addAttribute($$renderTransition($$result, "daiq24ry", "", (one + '-' + 'two')), "data-astro-transition-scope")}></div>`,
			},
		},
		{
			name:        "transition:name with an template literal",
			source:      "<div transition:name=`${one}-two`></div>",
			filename:    "/projects/app/src/pages/page.astro",
			transitions: true,
			want: want{
				code: `${$$maybeRenderHead($$result)}<div${$$addAttribute($$renderTransition($$result, "vvov4lyr", "", ` + BACKTICK + `${one}-two` + BACKTICK + `), "data-astro-transition-scope")}></div>`,
			},
		},
		{
			name:        "transition:animate with an expression",
			source:      "<div transition:animate={slide({duration:15})}></div>",
			filename:    "/projects/app/src/pages/page.astro",
			transitions: true,
			want: want{
				code: `${$$maybeRenderHead($$result)}<div${$$addAttribute($$renderTransition($$result, "ih7yuffh", (slide({duration:15})), ""), "data-astro-transition-scope")}></div>`,
			},
		},
		{
			name:        "transition:animate on Component",
			source:      `<Component class="bar" transition:animate="morph"></Component>`,
			filename:    "/projects/app/src/pages/page.astro",
			transitions: true,
			want: want{
				code: `${$$renderComponent($$result,'Component',Component,{"class":"bar","data-astro-transition-scope":($$renderTransition($$result, "wkm5vset", "morph", ""))})}`,
			},
		},
		{
			name:        "transition:persist converted to a data attribute",
			source:      `<div transition:persist></div>`,
			transitions: true,
			want: want{
				code: `${$$maybeRenderHead($$result)}<div${$$addAttribute($$createTransitionScope($$result, "pflz5ime"), "data-astro-transition-persist")}></div>`,
			},
		},
		{
			name:        "transition:persist uses transition:name if defined",
			source:      `<div transition:persist transition:name="foo"></div>`,
			transitions: true,
			want: want{
				code: `${$$maybeRenderHead($$result)}<div data-astro-transition-persist="foo"${$$addAttribute($$renderTransition($$result, "peuy4xf7", "", "foo"), "data-astro-transition-scope")}></div>`,
			},
		},
	}

	for _, tt := range tests {
		if tt.only {
			tests = make([]testcase, 0)
			tests = append(tests, tt)
			break
		}
	}

	for _, tt := range tests {
		t.Run(tt.name, func(t *testing.T) {
			// transform output from source
			code := test_utils.Dedent(tt.source)

			doc, err := astro.Parse(strings.NewReader(code))
			h := handler.NewHandler(code, "<stdin>")

			if err != nil {
				t.Error(err)
			}

			hash := astro.HashString(code)
			transform.ExtractStyles(doc)
			transformOptions := transform.TransformOptions{
				Scope: hash,
			}
			transform.Transform(doc, transformOptions, h) // note: we want to test Transform in context here, but more advanced cases could be tested separately
			result := PrintToJS(code, doc, 0, transform.TransformOptions{
				Scope:                   "XXXX",
				InternalURL:             "http://localhost:3000/",
				Filename:                tt.filename,
				AstroGlobalArgs:         "'https://astro.build'",
				TransitionsAnimationURL: "transitions.css",
			}, h)
			output := string(result.Output)

			toMatch := INTERNAL_IMPORTS
			if strings.Count(tt.source, "transition:") > 0 {
				toMatch += `import "transitions.css";`
			}
			if len(tt.want.frontmatter) > 0 {
				toMatch += test_utils.Dedent(tt.want.frontmatter[0])
			}
			moduleSpecRe := regexp.MustCompile(`specifier:\s*('[^']+'),\s*assert:\s*([^}]+\})`)
			if len(tt.want.metadata.modules) > 0 {
				toMatch += "\n\n"
				for i, m := range tt.want.metadata.modules {
					spec := moduleSpecRe.FindSubmatch([]byte(m)) // 0: full match, 1: submatch
					asrt := ""
					if string(spec[2]) != "{}" {
						asrt = " assert " + string(spec[2])
					}
					toMatch += fmt.Sprintf("import * as $$module%s from %s%s;\n", strconv.Itoa(i+1), string(spec[1]), asrt)
				}
			}
			// build metadata object from provided strings
			metadata := "{ "
			// metadata.modules
			metadata += "modules: ["
			if len(tt.want.metadata.modules) > 0 {
				for i, m := range tt.want.metadata.modules {
					if i > 0 {
						metadata += ", "
					}
					metadata += m
				}
			}
			metadata += "]"
			// metadata.hydratedComponents
			metadata += ", hydratedComponents: ["
			if len(tt.want.metadata.hydratedComponents) > 0 {
				for i, c := range tt.want.hydratedComponents {
					if i > 0 {
						metadata += ", "
					}
					metadata += c
				}
			}
			metadata += "]"
			// metadata.clientOnlyComponents
			metadata += ", clientOnlyComponents: ["
			if len(tt.want.metadata.clientOnlyComponents) > 0 {
				for i, c := range tt.want.clientOnlyComponents {
					if i > 0 {
						metadata += ", "
					}
					metadata += fmt.Sprintf("'%s'", c)
				}
			}
			metadata += "]"
			// directives
			metadata += ", hydrationDirectives: new Set(["
			if len(tt.want.hydrationDirectives) > 0 {
				for i, c := range tt.want.hydrationDirectives {
					if i > 0 {
						metadata += ", "
					}
					metadata += fmt.Sprintf("'%s'", c)
				}
			}
			metadata += "])"
			// metadata.hoisted
			metadata += ", hoisted: ["
			if len(tt.want.metadata.hoisted) > 0 {
				for i, h := range tt.want.hoisted {
					if i > 0 {
						metadata += ", "
					}
					metadata += h
				}
			}
			metadata += "] }"

			patharg := "import.meta.url"
			if tt.filename != "" {
				escapedFilename := strings.ReplaceAll(tt.filename, "'", "\\'")
				patharg = fmt.Sprintf("\"%s\"", escapedFilename)
			}
			toMatch += "\n\n" + fmt.Sprintf("export const %s = %s(%s, %s);\n\n", METADATA, CREATE_METADATA, patharg, metadata)
			toMatch += test_utils.Dedent(CREATE_ASTRO_CALL) + "\n"
			if len(tt.want.getStaticPaths) > 0 {
				toMatch += strings.TrimSpace(test_utils.Dedent(tt.want.getStaticPaths)) + "\n\n"
			}
			toMatch += test_utils.Dedent(PRELUDE) + "\n"
			if len(tt.want.frontmatter) > 1 {
				toMatch += strings.TrimSpace(test_utils.Dedent(tt.want.frontmatter[1]))
			}
			toMatch += "\n"
			if len(tt.want.definedVars) > 0 {
				toMatch = toMatch + "const $$definedVars = $$defineStyleVars(["
				for i, d := range tt.want.definedVars {
					if i > 0 {
						toMatch += ","
					}
					toMatch += d
				}
				toMatch += "]);\n"
			}
			// code
			toMatch += test_utils.Dedent(fmt.Sprintf("%s%s", RETURN, tt.want.code))
			// HACK: add period to end of test to indicate significant preceding whitespace (otherwise stripped by dedent)
			if strings.HasSuffix(toMatch, ".") {
				toMatch = strings.TrimRight(toMatch, ".")
			}

			if len(tt.filename) > 0 {
				escapedFilename := strings.ReplaceAll(tt.filename, "'", "\\'")
				toMatch += suffixWithFilename(escapedFilename, tt.transitions)
				toMatch = strings.Replace(toMatch, "$$Component", getComponentName(tt.filename), -1)
			} else if tt.transitions {
				toMatch += SUFFIX_EXP_TRANSITIONS
			} else {
				toMatch += SUFFIX
			}

			// compare to expected string, show diff if mismatch
			if diff := test_utils.ANSIDiff(test_utils.RemoveNewlines(test_utils.Dedent(toMatch)), test_utils.RemoveNewlines(test_utils.Dedent(output))); diff != "" {
				t.Errorf("mismatch (-want +got):\n%s", diff)
			}
		})
	}
}

func TestPrintToJSON(t *testing.T) {
	tests := []jsonTestcase{
		{
			name:   "basic",
			source: `<h1>Hello world!</h1>`,
			want:   []ASTNode{{Type: "element", Name: "h1", Children: []ASTNode{{Type: "text", Value: "Hello world!"}}}},
		},
		{
			name:   "expression",
			source: `<h1>Hello {world}</h1>`,
			want:   []ASTNode{{Type: "element", Name: "h1", Children: []ASTNode{{Type: "text", Value: "Hello "}, {Type: "expression", Children: []ASTNode{{Type: "text", Value: "world"}}}}}},
		},
		{
			name:   "Component",
			source: `<Component />`,
			want:   []ASTNode{{Type: "component", Name: "Component"}},
		},
		{
			name:   "custom-element",
			source: `<custom-element />`,
			want:   []ASTNode{{Type: "custom-element", Name: "custom-element"}},
		},
		{
			name:   "Doctype",
			source: `<!DOCTYPE html />`,
			want:   []ASTNode{{Type: "doctype", Value: "html"}},
		},
		{
			name:   "Comment",
			source: `<!--hello-->`,
			want:   []ASTNode{{Type: "comment", Value: "hello"}},
		},
		{
			name:   "Comment preserves whitespace",
			source: `<!-- hello -->`,
			want:   []ASTNode{{Type: "comment", Value: " hello "}},
		},
		{
			name:   "Fragment Shorthand",
			source: `<>Hello</>`,
			want:   []ASTNode{{Type: "fragment", Name: "", Children: []ASTNode{{Type: "text", Value: "Hello"}}}},
		},
		{
			name:   "Fragment Literal",
			source: `<Fragment>World</Fragment>`,
			want:   []ASTNode{{Type: "fragment", Name: "Fragment", Children: []ASTNode{{Type: "text", Value: "World"}}}},
		},
		{
			name: "Frontmatter",
			source: `---
const a = "hey"
---
<div>{a}</div>`,
			want: []ASTNode{{Type: "frontmatter", Value: "\nconst a = \"hey\"\n"}, {Type: "element", Name: "div", Children: []ASTNode{{Type: "expression", Children: []ASTNode{{Type: "text", Value: "a"}}}}}},
		},
		{
			name: "JSON escape",
			source: `---
const a = "\n"
const b = "\""
const c = '\''
---
{a + b + c}`,
			want: []ASTNode{{Type: "frontmatter", Value: "\nconst a = \"\\n\"\nconst b = \"\\\"\"\nconst c = '\\''\n"}, {Type: "expression", Children: []ASTNode{{Type: "text", Value: "a + b + c"}}}},
		},
		{
			name:   "Preserve namespaces",
			source: `<svg xmlns="http://www.w3.org/2000/svg" xmlns:xlink="http://www.w3.org/1999/xlink"><rect xlink:href="#id"></svg>`,
			want:   []ASTNode{{Type: "element", Name: "svg", Attributes: []ASTNode{{Type: "attribute", Kind: "quoted", Name: "xmlns", Value: "http://www.w3.org/2000/svg", Raw: `"http://www.w3.org/2000/svg"`}, {Type: "attribute", Kind: "quoted", Name: "xmlns:xlink", Value: "http://www.w3.org/1999/xlink", Raw: `"http://www.w3.org/1999/xlink"`}}, Children: []ASTNode{{Type: "element", Name: "rect", Attributes: []ASTNode{{Type: "attribute", Kind: "quoted", Name: "xlink:href", Value: "#id", Raw: `"#id"`}}}}}},
		},
		{
			name:   "style before html",
			source: `<style></style><html><body><h1>Hello world!</h1></body></html>`,
			want:   []ASTNode{{Type: "element", Name: "style"}, {Type: "element", Name: "html", Children: []ASTNode{{Type: "element", Name: "body", Children: []ASTNode{{Type: "element", Name: "h1", Children: []ASTNode{{Type: "text", Value: "Hello world!"}}}}}}}},
		},
		{
			name:   "style after html",
			source: `<html><body><h1>Hello world!</h1></body></html><style></style>`,
			want:   []ASTNode{{Type: "element", Name: "html", Children: []ASTNode{{Type: "element", Name: "body", Children: []ASTNode{{Type: "element", Name: "h1", Children: []ASTNode{{Type: "text", Value: "Hello world!"}}}}}}}, {Type: "element", Name: "style"}},
		},
		{
			name:   "style in html",
			source: `<html><body><h1>Hello world!</h1></body><style></style></html>`,
			want:   []ASTNode{{Type: "element", Name: "html", Children: []ASTNode{{Type: "element", Name: "body", Children: []ASTNode{{Type: "element", Name: "h1", Children: []ASTNode{{Type: "text", Value: "Hello world!"}}}}}, {Type: "element", Name: "style"}}}},
		},
		{
			name:   "style in body",
			source: `<html><body><h1>Hello world!</h1><style></style></body></html>`,
			want:   []ASTNode{{Type: "element", Name: "html", Children: []ASTNode{{Type: "element", Name: "body", Children: []ASTNode{{Type: "element", Name: "h1", Children: []ASTNode{{Type: "text", Value: "Hello world!"}}}, {Type: "element", Name: "style"}}}}}},
		},
	}

	for _, tt := range tests {
		t.Run(tt.name, func(t *testing.T) {
			// transform output from source
			code := test_utils.Dedent(tt.source)

			doc, err := astro.ParseWithOptions(strings.NewReader(code), astro.ParseOptionEnableLiteral(true), astro.ParseOptionWithHandler(&handler.Handler{}))

			if err != nil {
				t.Error(err)
			}

			root := ASTNode{Type: "root", Children: tt.want}
			toMatch := root.String()

			result := PrintToJSON(code, doc, types.ParseOptions{Position: false})

			if diff := test_utils.ANSIDiff(test_utils.Dedent(string(toMatch)), test_utils.Dedent(string(result.Output))); diff != "" {
				t.Errorf("mismatch (-want +got):\n%s", diff)
			}
		})
	}
}<|MERGE_RESOLUTION|>--- conflicted
+++ resolved
@@ -812,7 +812,20 @@
 			},
 		},
 		{
-<<<<<<< HEAD
+			name:   "HTML comment in component inside expression I",
+			source: "{(() => <Component><!--Hi--></Component>)}",
+			want: want{
+				code: "${(() => $$render`${$$renderComponent($$result,'Component',Component,{},{})}`)}",
+			},
+		},
+		{
+			name:   "HTML comment in component inside expression II",
+			source: "{list.map(() => <Component><!--Hi--></Component>)}",
+			want: want{
+				code: "${list.map(() => $$render`${$$renderComponent($$result,'Component',Component,{},{})}`)}",
+			},
+		},
+		{
 			name:   "comment only expressions are removed IV",
 			source: `{list.map(() => (<Component>{Name}<link rel="stylesheet" /></Component>))}`,
 			want: want{
@@ -820,8 +833,6 @@
 			},
 		},
 		{
-=======
->>>>>>> 0bfdc2d0
 			name:   "HTML comment in component inside expression I",
 			source: "{(() => <Component><!--Hi--></Component>)}",
 			want: want{
