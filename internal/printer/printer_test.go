--- conflicted
+++ resolved
@@ -84,11 +84,7 @@
 type jsonTestcase struct {
 	name   string
 	source string
-<<<<<<< HEAD
-=======
-	want   []ASTNode
 	only   bool
->>>>>>> 399c6bbb
 }
 
 func TestPrinter(t *testing.T) {
