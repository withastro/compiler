--- conflicted
+++ resolved
@@ -920,7 +920,6 @@
 			},
 		},
 		{
-<<<<<<< HEAD
 			name: "Mixed style siblings",
 			source: `
 <head>
@@ -937,7 +936,6 @@
 					"{props:{\"data-astro-id\":\"EX5CHM4O\"},children:`div.astro-EX5CHM4O{color:blue;}`}",
 				},
 				code: "<html class=\"astro-EX5CHM4O\"><head>\n\n\n\n\n\n\n</head>\n<body><div class=\"astro-EX5CHM4O\"></div></body></html>",
-=======
 			name:   "Fragment",
 			source: `<body><Fragment><div>Default</div><div>Named</div></Fragment></body>`,
 			want: want{
@@ -963,7 +961,6 @@
 			source: `<body><Component><Fragment slot=named><div>Default</div><div>Named</div></Fragment></Component></body>`,
 			want: want{
 				code: `<html><head></head><body>${$$renderComponent($$result,'Component',Component,{},{"named": () => $$render` + BACKTICK + `${$$renderComponent($$result,'Fragment',Fragment,{"slot":"named"},{"default": () => $$render` + BACKTICK + `<div>Default</div><div>Named</div>` + BACKTICK + `,})}` + BACKTICK + `,})}</body></html>`,
->>>>>>> 726d2724
 			},
 		},
 	}
@@ -1040,27 +1037,4 @@
 			}
 		})
 	}
-<<<<<<< HEAD
-}
-
-func ANSIDiff(x, y interface{}, opts ...cmp.Option) string {
-	escapeCode := func(code int) string {
-		return fmt.Sprintf("\x1b[%dm", code)
-	}
-	diff := cmp.Diff(x, y, opts...)
-	if diff == "" {
-		return ""
-	}
-	ss := strings.Split(diff, "\n")
-	for i, s := range ss {
-		switch {
-		case strings.HasPrefix(s, "-"):
-			ss[i] = escapeCode(31) + s + escapeCode(0)
-		case strings.HasPrefix(s, "+"):
-			ss[i] = escapeCode(32) + s + escapeCode(0)
-		}
-	}
-	return strings.Join(ss, "\n")
-=======
->>>>>>> 726d2724
 }