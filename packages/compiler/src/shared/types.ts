--- conflicted
+++ resolved
@@ -67,8 +67,7 @@
 	renderScript?: boolean;
 }
 
-<<<<<<< HEAD
-export type ConvertToTSXOptions = Pick<TransformOptions, 'filename' | 'normalizedFilename'> & {
+export type ConvertToTSXOptions = Pick<TransformOptions, 'filename' | 'normalizedFilename' | 'sourcemap'> & {
 	/** If set to true, script tags content will be included in the generated TSX
 	 * Scripts will be wrapped in an arrow function to be compatible with JSX's spec
 	 */
@@ -78,12 +77,6 @@
 	 */
 	includeStyles?: boolean;
 };
-=======
-export type ConvertToTSXOptions = Pick<
-	TransformOptions,
-	'filename' | 'normalizedFilename' | 'sourcemap'
->;
->>>>>>> ed25fe0b
 
 export type HoistedScript = { type: string } & (
 	| {
