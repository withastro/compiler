import { convertToTSX } from '@astrojs/compiler';
import { test } from 'uvu';
import * as assert from 'uvu/assert';
import { TSXPrefix } from '../utils';

test('basic', async () => {
	const input = `
---
let value = 'world';
---

<h1 name="value" empty {shorthand} expression={true} literal=\`tags\`>Hello {value}</h1>
<div></div>
`;
	const output = `${TSXPrefix}
let value = 'world';

<Fragment>
<h1 name="value" empty shorthand={shorthand} expression={true} literal={\`tags\`}>Hello {value}</h1>
<div></div>

</Fragment>
export default function __AstroComponent_(_props: Record<string, any>): any {}\n`;
	const { code } = await convertToTSX(input, { sourcemap: 'external' });
	assert.snapshot(code, output, 'expected code to match snapshot');
});

test('named export', async () => {
	const input = `
---
let value = 'world';
---

<h1 name="value" empty {shorthand} expression={true} literal=\`tags\`>Hello {value}</h1>
<div></div>
`;
	const output = `${TSXPrefix}
let value = 'world';

<Fragment>
<h1 name="value" empty shorthand={shorthand} expression={true} literal={\`tags\`}>Hello {value}</h1>
<div></div>

</Fragment>
export default function Test__AstroComponent_(_props: Record<string, any>): any {}\n`;
	const { code } = await convertToTSX(input, {
		filename: '/Users/nmoo/test.astro',
		sourcemap: 'external',
	});
	assert.snapshot(code, output, 'expected code to match snapshot');
});

test('moves @attributes to spread', async () => {
	const input = `<div @click={() => {}} name="value"></div>`;
	const output = `${TSXPrefix}<Fragment>
<div name="value" {...{"@click":(() => {})}}></div>
</Fragment>
export default function __AstroComponent_(_props: Record<string, any>): any {}\n`;
	const { code } = await convertToTSX(input, { sourcemap: 'external' });
	assert.snapshot(code, output, 'expected code to match snapshot');
});

test('add trailing semicolon to frontmatter', async () => {
	const input = `
---
console.log("hello")
---

{hello}
`;
	const output = `${TSXPrefix}
console.log("hello")

{};<Fragment>
{hello}

</Fragment>
export default function __AstroComponent_(_props: Record<string, any>): any {}\n`;
	const { code } = await convertToTSX(input, { sourcemap: 'external' });
	assert.snapshot(code, output, 'expected code to match snapshot');
});

test('add trailing semicolon to frontmatter II', async () => {
	const input = `
---
const { hello } = Astro.props
---

<div class={hello}></div>
`;
	const output = `${TSXPrefix}
const { hello } = Astro.props

{};<Fragment>
<div class={hello}></div>

</Fragment>
export default function __AstroComponent_(_props: Record<string, any>): any {}\n`;
	const { code } = await convertToTSX(input, { sourcemap: 'external' });
	assert.snapshot(code, output, 'expected code to match snapshot');
});

test('moves attributes with dots in them to spread', async () => {
	const input = `<div x-on:keyup.shift.enter="alert('Astro')" name="value"></div>`;
	const output = `${TSXPrefix}<Fragment>
<div name="value" {...{"x-on:keyup.shift.enter":"alert('Astro')"}}></div>
</Fragment>
export default function __AstroComponent_(_props: Record<string, any>): any {}\n`;
	const { code } = await convertToTSX(input, { sourcemap: 'external' });
	assert.snapshot(code, output, 'expected code to match snapshot');
});

test('moves attributes that starts with : to spread', async () => {
	const input = `<div :class="hey" name="value"></div>`;
	const output = `${TSXPrefix}<Fragment>
<div name="value" {...{":class":"hey"}}></div>
</Fragment>
export default function __AstroComponent_(_props: Record<string, any>): any {}\n`;
	const { code } = await convertToTSX(input, { sourcemap: 'external' });
	assert.snapshot(code, output, 'expected code to match snapshot');
});

test("Don't move attributes to spread unnecessarily", async () => {
	const input = `<div 丽dfds_fsfdsfs aria-blarg name="value"></div>`;
	const output = `${TSXPrefix}<Fragment>
<div 丽dfds_fsfdsfs aria-blarg name="value"></div>
</Fragment>
export default function __AstroComponent_(_props: Record<string, any>): any {}\n`;
	const { code } = await convertToTSX(input, { sourcemap: 'external' });
	assert.snapshot(code, output, 'expected code to match snapshot');
});

test('preserves unclosed tags', async () => {
	const input = '<components.';
	const output = `${TSXPrefix}<Fragment>
<components.
</Fragment>
export default function __AstroComponent_(_props: Record<string, any>): any {}\n`;
	const { code } = await convertToTSX(input, { sourcemap: 'external' });
	assert.snapshot(code, output, 'expected code to match snapshot');
});

test('template literal attribute', async () => {
	const input = '<div class=`${hello}`></div>';
	const output = `${TSXPrefix}<Fragment>
<div class={\`\${hello}\`}></div>
</Fragment>
export default function __AstroComponent_(_props: Record<string, any>): any {}\n`;
	const { code } = await convertToTSX(input, { sourcemap: 'external' });
	assert.snapshot(code, output, 'expected code to match snapshot');
});

test('unclosed tags', async () => {
	const input = `---
const myMarkdown = await import('../content/post.md');
---

<myMarkdown.`;
	const output = `${TSXPrefix}
const myMarkdown = await import('../content/post.md');

<Fragment>
<myMarkdown.
</Fragment>
export default function __AstroComponent_(_props: Record<string, any>): any {}\n`;
	const { code } = await convertToTSX(input, { sourcemap: 'external' });
	assert.snapshot(code, output, 'expected code to match snapshot');
});

test('unclosed tags II', async () => {
	const input = `---
const myMarkdown = await import('../content/post.md');
---

<myMarkdown.
`;
	const output = `${TSXPrefix}
const myMarkdown = await import('../content/post.md');

<Fragment>
<myMarkdown.

</Fragment>
export default function __AstroComponent_(_props: Record<string, any>): any {}\n`;
	const { code } = await convertToTSX(input, { sourcemap: 'external' });
	assert.snapshot(code, output, 'expected code to match snapshot');
});

test('spread object', async () => {
	const input = `<DocSearch {...{ lang, labels: { modal, placeholder } }} client:only="preact" />`;
	const output = `${TSXPrefix}<Fragment>
<DocSearch {...{ lang, labels: { modal, placeholder } }} client:only="preact" />
</Fragment>
export default function __AstroComponent_(_props: Record<string, any>): any {}\n`;
	const { code } = await convertToTSX(input, { sourcemap: 'external' });
	assert.snapshot(code, output, 'expected code to match snapshot');
});

test('spread object II', async () => {
	const input = `<MainLayout {...Astro.props}>
</MainLayout>`;
	const output = `${TSXPrefix}<Fragment>
<MainLayout {...Astro.props}>
</MainLayout>
</Fragment>
export default function __AstroComponent_(_props: Record<string, any>): any {}\n`;
	const { code } = await convertToTSX(input, { sourcemap: 'external' });
	assert.snapshot(code, output, 'expected code to match snapshot');
});

test('fragment with no name', async () => {
	const input = '<>+0123456789</>';
	const output = `${TSXPrefix}<Fragment>
<>+0123456789</>
</Fragment>
export default function __AstroComponent_(_props: Record<string, any>): any {}\n`;
	const { code } = await convertToTSX(input, { sourcemap: 'external' });
	assert.snapshot(code, output, 'expected code to match snapshot');
});

test('preserves spaces in tag', async () => {
	const input = '<Button ></Button>';
	const output = `${TSXPrefix}<Fragment>
<Button ></Button>
</Fragment>
export default function __AstroComponent_(_props: Record<string, any>): any {}\n`;
	const { code } = await convertToTSX(input, { sourcemap: 'external' });
	assert.snapshot(code, output, 'expected code to match snapshot');
});

test('preserves spaces after attributes in tag', async () => {
	const input = '<Button a="b" ></Button>';
	const output = `${TSXPrefix}<Fragment>
<Button a="b" ></Button>
</Fragment>
export default function __AstroComponent_(_props: Record<string, any>): any {}\n`;
	const { code } = await convertToTSX(input, { sourcemap: 'external' });
	assert.snapshot(code, output, 'expected code to match snapshot');
});

test('preserves spaces in tag', async () => {
	const input = '<Button      >';
	const output = `${TSXPrefix}<Fragment>
<Button ></Button>
</Fragment>
export default function __AstroComponent_(_props: Record<string, any>): any {}\n`;
	const { code } = await convertToTSX(input, { sourcemap: 'external' });
	assert.snapshot(code, output, 'expected code to match snapshot');
});

test('preserves line returns in tag by transforming to space', async () => {
	const input = `<Button
	>`;
	const output = `${TSXPrefix}<Fragment>
<Button ></Button>
</Fragment>
export default function __AstroComponent_(_props: Record<string, any>): any {}\n`;
	const { code } = await convertToTSX(input, { sourcemap: 'external' });
	assert.snapshot(code, output, 'expected code to match snapshot');
});

<<<<<<< HEAD
=======
test('return ranges', async () => {
	const input = `---\nconsole.log("Hello!")\n---\n\n<div></div>`;
	const { metaRanges } = await convertToTSX(input, { sourcemap: 'external' });

	assert.equal(metaRanges, {
		frontmatter: {
			start: 30,
			end: 54,
		},
		body: {
			start: 68,
			end: 80,
		},
	});
});

test('return ranges - no frontmatter', async () => {
	const input = '<div></div>';
	const { metaRanges } = await convertToTSX(input, { sourcemap: 'external' });

	assert.equal(metaRanges, {
		frontmatter: {
			start: 30,
			end: 30,
		},
		body: {
			start: 41,
			end: 53,
		},
	});
});

>>>>>>> dd46c2c2
test.run();<|MERGE_RESOLUTION|>--- conflicted
+++ resolved
@@ -259,39 +259,4 @@
 	assert.snapshot(code, output, 'expected code to match snapshot');
 });
 
-<<<<<<< HEAD
-=======
-test('return ranges', async () => {
-	const input = `---\nconsole.log("Hello!")\n---\n\n<div></div>`;
-	const { metaRanges } = await convertToTSX(input, { sourcemap: 'external' });
-
-	assert.equal(metaRanges, {
-		frontmatter: {
-			start: 30,
-			end: 54,
-		},
-		body: {
-			start: 68,
-			end: 80,
-		},
-	});
-});
-
-test('return ranges - no frontmatter', async () => {
-	const input = '<div></div>';
-	const { metaRanges } = await convertToTSX(input, { sourcemap: 'external' });
-
-	assert.equal(metaRanges, {
-		frontmatter: {
-			start: 30,
-			end: 30,
-		},
-		body: {
-			start: 41,
-			end: 53,
-		},
-	});
-});
-
->>>>>>> dd46c2c2
 test.run();