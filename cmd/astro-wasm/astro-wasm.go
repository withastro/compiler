//go:build js && wasm

package main

import (
	"encoding/base64"
	"encoding/json"
	"fmt"
	"strings"
	"sync"
	"syscall/js"
	"unicode"

	"github.com/norunners/vert"
	astro "github.com/withastro/compiler/internal"
	"github.com/withastro/compiler/internal/handler"
	"github.com/withastro/compiler/internal/loc"
	"github.com/withastro/compiler/internal/printer"
	"github.com/withastro/compiler/internal/sourcemap"
	t "github.com/withastro/compiler/internal/t"
	"github.com/withastro/compiler/internal/transform"
	wasm_utils "github.com/withastro/compiler/internal_wasm/utils"
)

func main() {
	js.Global().Set("@astrojs/compiler", js.ValueOf(make(map[string]interface{})))
	module := js.Global().Get("@astrojs/compiler")
	module.Set("transform", Transform())
	module.Set("parse", Parse())
	module.Set("convertToTSX", ConvertToTSX())

	<-make(chan struct{})
}

func jsString(j js.Value) string {
	if j.Equal(js.Undefined()) || j.Equal(js.Null()) {
		return ""
	}
	return j.String()
}

func jsBoolOptional(j js.Value, defaultValue bool) bool {
	if j.Equal(js.Undefined()) || j.Equal(js.Null()) {
		return defaultValue
	}
	return j.Bool()
}

func jsBool(j js.Value) bool {
	if j.Equal(js.Undefined()) || j.Equal(js.Null()) {
		return false
	}
	return j.Bool()
}

func makeParseOptions(options js.Value) t.ParseOptions {
	position := true

	pos := options.Get("position")
	if !pos.IsNull() && !pos.IsUndefined() {
		position = pos.Bool()
	}

	filename := jsString(options.Get("filename"))
	if filename == "" {
		filename = "<stdin>"
	}

	return t.ParseOptions{
		Filename: filename,
		Position: position,
	}
}

func makeTransformOptions(options js.Value) transform.TransformOptions {
	filename := jsString(options.Get("filename"))
	if filename == "" {
		filename = "<stdin>"
	}

	normalizedFilename := jsString(options.Get("normalizedFilename"))
	if normalizedFilename == "" {
		normalizedFilename = filename
	}

	internalURL := jsString(options.Get("internalURL"))
	if internalURL == "" {
		internalURL = "astro/runtime/server/index.js"
	}

	sourcemap := jsString(options.Get("sourcemap"))
	if sourcemap == "<boolean: true>" {
		sourcemap = "both"
	}

	astroGlobalArgs := jsString(options.Get("astroGlobalArgs"))

	compact := false
	if jsBool(options.Get("compact")) {
		compact = true
	}

	scopedSlot := false
	if jsBool(options.Get("resultScopedSlot")) {
		scopedSlot = true
	}

	transitionsAnimationURL := jsString(options.Get("transitionsAnimationURL"))
	if transitionsAnimationURL == "" {
		transitionsAnimationURL = "astro/components/viewtransitions.css"
	}

	annotateSourceFile := false
	if jsBool(options.Get("annotateSourceFile")) {
		annotateSourceFile = true
	}

	var resolvePath any = options.Get("resolvePath")
	var resolvePathFn func(string) string
	if resolvePath.(js.Value).Type() == js.TypeFunction {
		resolvePathFn = func(id string) string {
			result, _ := wasm_utils.Await(resolvePath.(js.Value).Invoke(id))
			if result[0].Equal(js.Undefined()) || result[0].Equal(js.Null()) {
				return id
			} else {
				return result[0].String()
			}
		}
	}

	preprocessStyle := options.Get("preprocessStyle")

	scopedStyleStrategy := jsString(options.Get("scopedStyleStrategy"))
	if scopedStyleStrategy == "" {
		scopedStyleStrategy = "where"
	}

<<<<<<< HEAD
	experimentalScriptOrder := false
	if jsBool(options.Get("experimentalScriptOrder")) {
		experimentalScriptOrder = true
=======
	renderScript := false
	if jsBool(options.Get("renderScript")) {
		renderScript = true
>>>>>>> ac52387c
	}

	return transform.TransformOptions{
		Filename:                filename,
		NormalizedFilename:      normalizedFilename,
		InternalURL:             internalURL,
		SourceMap:               sourcemap,
		AstroGlobalArgs:         astroGlobalArgs,
		Compact:                 compact,
		ResolvePath:             resolvePathFn,
		PreprocessStyle:         preprocessStyle,
		ResultScopedSlot:        scopedSlot,
		ScopedStyleStrategy:     scopedStyleStrategy,
		TransitionsAnimationURL: transitionsAnimationURL,
		AnnotateSourceFile:      annotateSourceFile,
<<<<<<< HEAD
		ExperimentalScriptOrder: experimentalScriptOrder,
=======
		RenderScript:            renderScript,
>>>>>>> ac52387c
	}
}

func makeTSXOptions(options js.Value) printer.TSXOptions {
	includeScripts := jsBoolOptional(options.Get("includeScripts"), true)
	includeStyles := jsBoolOptional(options.Get("includeStyles"), true)

	return printer.TSXOptions{
		IncludeScripts: includeScripts,
		IncludeStyles:  includeStyles,
	}
}

type RawSourceMap struct {
	File           string   `js:"file"`
	Mappings       string   `js:"mappings"`
	Names          []string `js:"names"`
	Sources        []string `js:"sources"`
	SourcesContent []string `js:"sourcesContent"`
	Version        int      `js:"version"`
}

type HoistedScript struct {
	Code string `js:"code"`
	Src  string `js:"src"`
	Type string `js:"type"`
	Map  string `js:"map"`
}

type HydratedComponent struct {
	ExportName   string `js:"exportName"`
	LocalName    string `js:"localName"`
	Specifier    string `js:"specifier"`
	ResolvedPath string `js:"resolvedPath"`
}

type ParseResult struct {
	AST         string                  `js:"ast"`
	Diagnostics []loc.DiagnosticMessage `js:"diagnostics"`
}

type TSXResult struct {
	Code        string                  `js:"code"`
	Map         string                  `js:"map"`
	Diagnostics []loc.DiagnosticMessage `js:"diagnostics"`
	Ranges      printer.TSXRanges       `js:"metaRanges"`
}

type TransformResult struct {
	Code                 string                  `js:"code"`
	Diagnostics          []loc.DiagnosticMessage `js:"diagnostics"`
	Map                  string                  `js:"map"`
	Scope                string                  `js:"scope"`
	CSS                  []string                `js:"css"`
	Scripts              []HoistedScript         `js:"scripts"`
	HydratedComponents   []HydratedComponent     `js:"hydratedComponents"`
	ClientOnlyComponents []HydratedComponent     `js:"clientOnlyComponents"`
	ServerComponents     []HydratedComponent     `js:"serverComponents"`
	ContainsHead         bool                    `js:"containsHead"`
	StyleError           []string                `js:"styleError"`
	Propagation          bool                    `js:"propagation"`
}

// This is spawned as a goroutine to preprocess style nodes using an async function passed from JS
func preprocessStyle(i int, style *astro.Node, transformOptions transform.TransformOptions, styleError *[]string, cb func()) {
	defer cb()
	if style.FirstChild == nil {
		return
	}
	attrs := wasm_utils.GetAttrs(style)
	data, _ := wasm_utils.Await(transformOptions.PreprocessStyle.(js.Value).Invoke(style.FirstChild.Data, attrs))
	// note: Rollup (and by extension our Astro Vite plugin) allows for "undefined" and "null" responses if a transform wishes to skip this occurrence
	if data[0].Equal(js.Undefined()) || data[0].Equal(js.Null()) {
		return
	}
	// If an error return, override the style's CSS so the compiler doesn't hang
	// And return a styleError. The caller will use this to know that style processing failed.
	if err := jsString(data[0].Get("error")); err != "" {
		style.FirstChild.Data = ""
		//*styleError = err
		*styleError = append(*styleError, err)
		return
	}
	str := jsString(data[0].Get("code"))
	if str == "" {
		return
	}
	style.FirstChild.Data = str
}

func Parse() any {
	return js.FuncOf(func(this js.Value, args []js.Value) any {
		source := jsString(args[0])
		parseOptions := makeParseOptions(js.Value(args[1]))
		transformOptions := makeTransformOptions(js.Value(args[1]))
		transformOptions.Scope = "xxxxxx"
		h := handler.NewHandler(source, parseOptions.Filename)

		var doc *astro.Node
		doc, err := astro.ParseWithOptions(strings.NewReader(source), astro.ParseOptionWithHandler(h), astro.ParseOptionEnableLiteral(true))
		if err != nil {
			h.AppendError(err)
		}
		result := printer.PrintToJSON(source, doc, parseOptions)

		// AFTER printing, exec transformations to pickup any errors/warnings
		transform.Transform(doc, transformOptions, h)

		return vert.ValueOf(ParseResult{
			AST:         string(result.Output),
			Diagnostics: h.Diagnostics(),
		}).Value
	})
}

func ConvertToTSX() any {
	return js.FuncOf(func(this js.Value, args []js.Value) any {
		source := jsString(args[0])
		transformOptions := makeTransformOptions(js.Value(args[1]))
		transformOptions.Scope = "xxxxxx"
		h := handler.NewHandler(source, transformOptions.Filename)

		var doc *astro.Node
		doc, err := astro.ParseWithOptions(strings.NewReader(source), astro.ParseOptionWithHandler(h), astro.ParseOptionEnableLiteral(true))
		if err != nil {
			h.AppendError(err)
		}

		tsxOptions := makeTSXOptions(js.Value(args[1]))

		result := printer.PrintToTSX(source, doc, tsxOptions, transformOptions, h)

		// AFTER printing, exec transformations to pickup any errors/warnings
		transform.Transform(doc, transformOptions, h)

		sourcemapString := createSourceMapString(source, result, transformOptions)
		code := string(result.Output)
		if transformOptions.SourceMap != "external" {
			inlineSourcemap := `//# sourceMappingURL=data:application/json;charset=utf-8;base64,` + base64.StdEncoding.EncodeToString([]byte(sourcemapString))
			code += "\n" + inlineSourcemap
		}

		return vert.ValueOf(TSXResult{
			Code:        code,
			Map:         sourcemapString,
			Diagnostics: h.Diagnostics(),
			Ranges:      result.TSXRanges,
		}).Value
	})
}

func Transform() any {
	return js.FuncOf(func(this js.Value, args []js.Value) any {
		source := strings.TrimRightFunc(jsString(args[0]), unicode.IsSpace)

		transformOptions := makeTransformOptions(js.Value(args[1]))
		scopeStr := transformOptions.NormalizedFilename
		if scopeStr == "<stdin>" {
			scopeStr = source
		}
		transformOptions.Scope = astro.HashString(scopeStr)
		h := handler.NewHandler(source, transformOptions.Filename)

		styleError := []string{}
		promiseHandle := js.FuncOf(func(this js.Value, args []js.Value) any {
			resolve := args[0]
			reject := args[1]

			go func() {
				var doc *astro.Node
				defer func() {
					if err := recover(); err != nil {
						reject.Invoke(wasm_utils.ErrorToJSError(h, err.(error)))
						return
					}
				}()

				doc, err := astro.ParseWithOptions(strings.NewReader(source), astro.ParseOptionWithHandler(h))
				if err != nil {
					reject.Invoke(wasm_utils.ErrorToJSError(h, err))
					return
				}

				// Hoist styles and scripts to the top-level
				transform.ExtractStyles(doc, &transformOptions)

				// Pre-process styles
				// Important! These goroutines need to be spawned from this file or they don't work
				var wg sync.WaitGroup
				if len(doc.Styles) > 0 {
					if transformOptions.PreprocessStyle.(js.Value).Type() == js.TypeFunction {
						for i, style := range doc.Styles {
							wg.Add(1)
							i := i
							go preprocessStyle(i, style, transformOptions, &styleError, wg.Done)
						}
					}
				}
				// Wait for all the style goroutines to finish
				wg.Wait()

				// Perform CSS and element scoping as needed
				transform.Transform(doc, transformOptions, h)

				css := []string{}
				scripts := []HoistedScript{}
				hydratedComponents := []HydratedComponent{}
				clientOnlyComponents := []HydratedComponent{}
				serverComponents := []HydratedComponent{}
				css_result := printer.PrintCSS(source, doc, transformOptions)
				for _, bytes := range css_result.Output {
					css = append(css, string(bytes))
				}

				// Append hoisted scripts
				for _, node := range doc.Scripts {
					src := astro.GetAttribute(node, "src")
					script := HoistedScript{
						Src:  "",
						Code: "",
						Type: "",
						Map:  "",
					}

					if src != nil {
						script.Type = "external"
						script.Src = src.Val
					} else if node.FirstChild != nil {
						script.Type = "inline"

						if transformOptions.SourceMap != "" {
							isLine := func(r rune) bool { return r == '\r' || r == '\n' }
							isNotLine := func(r rune) bool { return !(r == '\r' || r == '\n') }
							output := make([]byte, 0)
							builder := sourcemap.MakeChunkBuilder(nil, sourcemap.GenerateLineOffsetTables(source, len(strings.Split(source, "\n"))))
							sourcesContent, _ := json.Marshal(source)
							if len(node.FirstChild.Loc) > 0 {
								i := node.FirstChild.Loc[0].Start
								nonWS := strings.IndexFunc(node.FirstChild.Data, isNotLine)
								i += nonWS
								for _, ln := range strings.Split(strings.TrimFunc(node.FirstChild.Data, isLine), "\n") {
									content := []byte(ln)
									content = append(content, '\n')
									for j, b := range content {
										if j == 0 || !unicode.IsSpace(rune(b)) {
											builder.AddSourceMapping(loc.Loc{Start: i}, output)
										}
										output = append(output, b)
										i += 1
									}
								}
								output = append(output, '\n')
							} else {
								output = append(output, []byte(strings.TrimSpace(node.FirstChild.Data))...)
							}
							sourcemap := fmt.Sprintf(
								`{ "version": 3, "sources": ["%s"], "sourcesContent": [%s], "mappings": "%s", "names": [] }`,
								transformOptions.Filename,
								string(sourcesContent),
								string(builder.GenerateChunk(output).Buffer),
							)
							script.Map = sourcemap
							script.Code = string(output)
						} else {
							script.Code = node.FirstChild.Data
						}
					}

					// sourcemapString := createSourceMapString(source, result, transformOptions)
					// inlineSourcemap := `//# sourceMappingURL=data:application/json;charset=utf-8;base64,` + base64.StdEncoding.EncodeToString([]byte(sourcemapString))
					scripts = append(scripts, script)
				}

				for _, c := range doc.HydratedComponents {
					hydratedComponents = append(hydratedComponents, HydratedComponent{
						ExportName:   c.ExportName,
						Specifier:    c.Specifier,
						ResolvedPath: c.ResolvedPath,
					})
				}

				for _, c := range doc.ClientOnlyComponents {
					clientOnlyComponents = append(clientOnlyComponents, HydratedComponent{
						ExportName:   c.ExportName,
						Specifier:    c.Specifier,
						ResolvedPath: c.ResolvedPath,
					})
				}

				for _, c := range doc.ServerComponents {
					serverComponents = append(serverComponents, HydratedComponent{
						ExportName:   c.ExportName,
						LocalName:    c.LocalName,
						Specifier:    c.Specifier,
						ResolvedPath: c.ResolvedPath,
					})
				}

				var value vert.Value
				result := printer.PrintToJS(source, doc, len(css), transformOptions, h)
				transformResult := &TransformResult{
					CSS:                  css,
					Scope:                transformOptions.Scope,
					Scripts:              scripts,
					HydratedComponents:   hydratedComponents,
					ClientOnlyComponents: clientOnlyComponents,
					ServerComponents:     serverComponents,
					ContainsHead:         doc.ContainsHead,
					StyleError:           styleError,
					Propagation:          doc.HeadPropagation,
				}
				switch transformOptions.SourceMap {
				case "external":
					value = createExternalSourceMap(source, transformResult, result, transformOptions)
				case "both":
					value = createBothSourceMap(source, transformResult, result, transformOptions)
				case "inline":
					value = createInlineSourceMap(source, transformResult, result, transformOptions)
				default:
					transformResult.Code = string(result.Output)
					transformResult.Map = ""
					value = vert.ValueOf(transformResult)
				}
				value.Set("diagnostics", vert.ValueOf(h.Diagnostics()).Value)
				resolve.Invoke(value.Value)
			}()

			return nil
		})
		defer promiseHandle.Release()

		// Create and return the Promise object
		promiseConstructor := js.Global().Get("Promise")
		return promiseConstructor.New(promiseHandle)
	})
}

func createSourceMapString(source string, result printer.PrintResult, transformOptions transform.TransformOptions) string {
	sourcesContent, _ := json.Marshal(source)
	sourcemap := RawSourceMap{
		Version:        3,
		Sources:        []string{transformOptions.Filename},
		SourcesContent: []string{string(sourcesContent)},
		Mappings:       string(result.SourceMapChunk.Buffer),
	}
	return fmt.Sprintf(`{
  "version": 3,
  "sources": ["%s"],
  "sourcesContent": [%s],
  "mappings": "%s",
  "names": []
}`, sourcemap.Sources[0], sourcemap.SourcesContent[0], sourcemap.Mappings)
}

func createExternalSourceMap(source string, transformResult *TransformResult, result printer.PrintResult, transformOptions transform.TransformOptions) vert.Value {
	transformResult.Code = string(result.Output)
	transformResult.Map = createSourceMapString(source, result, transformOptions)
	return vert.ValueOf(transformResult)
}

func createInlineSourceMap(source string, transformResult *TransformResult, result printer.PrintResult, transformOptions transform.TransformOptions) vert.Value {
	sourcemapString := createSourceMapString(source, result, transformOptions)
	inlineSourcemap := `//# sourceMappingURL=data:application/json;charset=utf-8;base64,` + base64.StdEncoding.EncodeToString([]byte(sourcemapString))
	transformResult.Code = string(result.Output) + "\n" + inlineSourcemap
	transformResult.Map = ""
	return vert.ValueOf(transformResult)
}

func createBothSourceMap(source string, transformResult *TransformResult, result printer.PrintResult, transformOptions transform.TransformOptions) vert.Value {
	sourcemapString := createSourceMapString(source, result, transformOptions)
	inlineSourcemap := `//# sourceMappingURL=data:application/json;charset=utf-8;base64,` + base64.StdEncoding.EncodeToString([]byte(sourcemapString))
	transformResult.Code = string(result.Output) + "\n" + inlineSourcemap
	transformResult.Map = sourcemapString
	return vert.ValueOf(transformResult)
}<|MERGE_RESOLUTION|>--- conflicted
+++ resolved
@@ -133,17 +133,6 @@
 	scopedStyleStrategy := jsString(options.Get("scopedStyleStrategy"))
 	if scopedStyleStrategy == "" {
 		scopedStyleStrategy = "where"
-	}
-
-<<<<<<< HEAD
-	experimentalScriptOrder := false
-	if jsBool(options.Get("experimentalScriptOrder")) {
-		experimentalScriptOrder = true
-=======
-	renderScript := false
-	if jsBool(options.Get("renderScript")) {
-		renderScript = true
->>>>>>> ac52387c
 	}
 
 	return transform.TransformOptions{
@@ -159,11 +148,6 @@
 		ScopedStyleStrategy:     scopedStyleStrategy,
 		TransitionsAnimationURL: transitionsAnimationURL,
 		AnnotateSourceFile:      annotateSourceFile,
-<<<<<<< HEAD
-		ExperimentalScriptOrder: experimentalScriptOrder,
-=======
-		RenderScript:            renderScript,
->>>>>>> ac52387c
 	}
 }
 
